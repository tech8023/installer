--- conflicted
+++ resolved
@@ -287,11 +287,7 @@
     dependsOn:
       # This will run only after all the publishing stages have run.
       # These stages are introduced in the eng/common/templates/post-build/channels YAML templates
-<<<<<<< HEAD
       - NetCore_Dev6_Publish
-=======
-      - publish_using_darc
->>>>>>> d0e7799a
     jobs:
     - job: Copy_SDK_To_Latest
       pool:
