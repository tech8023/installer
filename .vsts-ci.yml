trigger:
  batch: true
  branches:
    include:
    - main
    - master
    - release/*
    - internal/release/3.*
    - internal/release/5.*
    - internal/release/6.*

variables:
- name: _PublishUsingPipelines
  value: false
- name: PostBuildSign
  value: true
- ${{ if and(ne(variables['System.TeamProject'], 'public'), notin(variables['Build.Reason'], 'PullRequest')) }}:
  - group: DotNet-DotNetCli-Storage
  - group: DotNet-Installer-SDLValidation-Params
  - name: _PublishUsingPipelines
    value: true

# Default to running tests in PRs and public CI, but not in official builds
- name: _WindowsTestArg
  value: '-test'
- name: _NonWindowsTestArg
  value: '--test'
- ${{ if and(ne(variables['System.TeamProject'], 'public'), notin(variables['Build.Reason'], 'PullRequest')) }}:
  - name: _WindowsTestArg
    value: ''
  - name: _NonWindowsTestArg
    value: ''

- name: _InternalRuntimeDownloadArgs
  value: ''

- ${{ if eq(variables['System.TeamProject'], 'internal') }}:
  - group: DotNetBuilds storage account read tokens
  - name: _InternalRuntimeDownloadArgs
    value: /p:DotNetRuntimeSourceFeed=https://dotnetbuilds.blob.core.windows.net/internal
      /p:DotNetRuntimeSourceFeedKey=$(dotnetbuilds-internal-container-read-token-base64)
      /p:dotnetbuilds-internal-container-read-token-base64=$(dotnetbuilds-internal-container-read-token-base64)

stages:
- stage: build
  jobs:
  - job: Publish_Build_Configuration
    pool:
      ${{ if eq(variables['System.TeamProject'], 'public') }}:
        name: NetCore1ESPool-Public
        demands: ImageOverride -equals build.windows.10.amd64.vs2019.open
      ${{ if eq(variables['System.TeamProject'], 'internal') }}:
        name: NetCore1ESPool-Internal
        demands: ImageOverride -equals build.windows.10.amd64.vs2019
    steps:
    - publish: $(Build.SourcesDirectory)\eng\BuildConfiguration
      artifact: BuildConfiguration
      displayName: Publish Build Config
  - template: /eng/build.yml
    parameters:
      agentOs: Windows_NT
      pool:
        ${{ if eq(variables['System.TeamProject'], 'public') }}:
          name: NetCore1ESPool-Public
          demands: ImageOverride -equals build.windows.10.amd64.vs2019.open
        ${{ if eq(variables['System.TeamProject'], 'internal') }}:
          name: NetCore1ESPool-Internal
          demands: ImageOverride -equals build.windows.10.amd64.vs2019
      timeoutInMinutes: 180
      strategy:
        matrix:
          # Public-only builds
          ${{ if or(eq(variables['System.TeamProject'], 'public'), in(variables['Build.Reason'], 'PullRequest')) }}:
            Build_Debug_x86:
              _BuildConfig: Debug
              _BuildArchitecture: x86
              _DOTNET_CLI_UI_LANGUAGE: ''
              _AdditionalBuildParameters: ''
              _TestArg: $(_WindowsTestArg)
          # Internal-only builds
          ${{ if and(ne(variables['System.TeamProject'], 'public'), notin(variables['Build.Reason'], 'PullRequest')) }}:
            Build_Release_x86:
              _BuildConfig: Release
              _BuildArchitecture: x86
              _DOTNET_CLI_UI_LANGUAGE: ''
              _AdditionalBuildParameters: ''
              _TestArg: $(_WindowsTestArg)
          # Always run builds
          Build_Release_x64:
            _BuildConfig: Release
            _BuildArchitecture: x64
            _DOTNET_CLI_UI_LANGUAGE: ''
            _AdditionalBuildParameters: '/p:PublishInternalAsset=true'
            _TestArg: $(_WindowsTestArg)
          Build_Release_arm:
            _BuildConfig: Release
            _BuildArchitecture: arm
            _DOTNET_CLI_UI_LANGUAGE: ''
            _AdditionalBuildParameters: ''
            # Never run tests on arm64
            _TestArg: ''
          Build_Release_arm64:
            _BuildConfig: Release
            _BuildArchitecture: arm64
            _DOTNET_CLI_UI_LANGUAGE: ''
            _AdditionalBuildParameters: ''
            # Never run tests on arm64
            _TestArg: ''

  - template: /eng/build.yml
    parameters:
      agentOs: Windows_NT
      pool:
        ${{ if eq(variables['System.TeamProject'], 'public') }}:
          name: NetCore1ESPool-Public
          demands: ImageOverride -equals build.windows.10.amd64.vs2019.open
        ${{ if eq(variables['System.TeamProject'], 'internal') }}:
          name: NetCore1ESPool-Internal
          demands: ImageOverride -equals build.windows.10.amd64.vs2019
      timeoutInMinutes: 180
      strategy:
        matrix:
          # Always run builds
          Build_Release_x64:
            _BuildConfig: Release
            _BuildArchitecture: x64
            _DOTNET_CLI_UI_LANGUAGE: ''
            _AdditionalBuildParameters: '/p:PublishInternalAsset=true'
            # Never run tests on PGO bits
            _TestArg: ''
          Build_Release_x86:
            _BuildConfig: Release
            _BuildArchitecture: x86
            _DOTNET_CLI_UI_LANGUAGE: ''
            _AdditionalBuildParameters: ''
            _TestArg: ''
      pgoInstrument: true

  - template: /eng/build.yml
    parameters:
      agentOs: Linux
      pool:
        ${{ if eq(variables['System.TeamProject'], 'public') }}:
          name: NetCore1ESPool-Public
          demands: ImageOverride -equals Build.Ubuntu.1804.Amd64.Open
        ${{ if eq(variables['System.TeamProject'], 'internal') }}:
          name: NetCore1ESPool-Internal
          demands: ImageOverride -equals Build.Ubuntu.1804.Amd64
      timeoutInMinutes: 180
      strategy:
        matrix:
          ${{ if or(eq(variables['System.TeamProject'], 'public'), in(variables['Build.Reason'], 'PullRequest')) }}:
            Build_Ubuntu_16_04_Debug_x64:
              _BuildConfig: Debug
              _DockerParameter: '--docker ubuntu.16.04'
              _LinuxPortable: ''
              _RuntimeIdentifier: ''
              _BuildArchitecture: 'x64'
              _TestArg: $(_NonWindowsTestArg)
            Build_Ubuntu_18_04_Debug_x64:
              _BuildConfig: Debug
              _DockerParameter: '--docker ubuntu.18.04'
              _LinuxPortable: '--linux-portable'
              _RuntimeIdentifier: ''
              _BuildArchitecture: 'x64'
              _TestArg: $(_NonWindowsTestArg)
            Build_Fedora_29_Debug_x64:
              _BuildConfig: Debug
              _DockerParameter: '--docker fedora.29'
              _LinuxPortable: '--linux-portable'
              _RuntimeIdentifier: ''
              _BuildArchitecture: 'x64'
              _TestArg: $(_NonWindowsTestArg)
            Build_CentOS_7_Debug_x64:
              _BuildConfig: Debug
              _DockerParameter: '--docker centos'
              _LinuxPortable: ''
              _RuntimeIdentifier: ''
              _BuildArchitecture: 'x64'
              _TestArg: $(_NonWindowsTestArg)
            Build_Debian_Stretch_Debug_x64:
              _BuildConfig: Debug
              _DockerParameter: '--docker debian'
              _LinuxPortable: ''
              _RuntimeIdentifier: ''
              _BuildArchitecture: 'x64'
              _TestArg: $(_NonWindowsTestArg)
            Build_Arm_Debug:
              _BuildConfig: Debug
              _DockerParameter: ''
              _LinuxPortable: '--linux-portable'
              _RuntimeIdentifier: '--runtime-id linux-arm'
              _BuildArchitecture: 'arm'
              # Never run tests on arm
              _TestArg: ''
            Build_Arm64_Debug:
              _BuildConfig: Debug
              _DockerParameter: ''
              _LinuxPortable: '--linux-portable'
              _RuntimeIdentifier: '--runtime-id linux-arm64'
              _BuildArchitecture: 'arm64'
              # Never run tests on arm64
              _TestArg: ''
            Build_Linux_musl_Debug_arm:
              _BuildConfig: Debug
              # linux-musl-arm cross gen depends on glibc 2.27 (this OS has it)
              _DockerParameter: '--docker ubuntu.18.04'
              _LinuxPortable: ''
              _RuntimeIdentifier: '--runtime-id linux-musl-arm'
              _BuildArchitecture: 'arm'
              _AdditionalBuildParameters: '/p:OSName="linux-musl"'
              # Never run tests on arm
              _TestArg: ''
            Build_Linux_musl_Debug_arm64:
              _BuildConfig: Debug
              _DockerParameter: ''
              _LinuxPortable: ''
              _RuntimeIdentifier: '--runtime-id linux-musl-arm64'
              _BuildArchitecture: 'arm64'
              _AdditionalBuildParameters: '/p:OSName="linux-musl"'
              # Never run tests on arm64
              _TestArg: ''
            Build_Linux_musl_Debug_x64:
              _BuildConfig: Debug
              _DockerParameter: '--docker alpine.3.13'
              _LinuxPortable: ''
              _RuntimeIdentifier: '--runtime-id linux-musl-x64'
              _BuildArchitecture: 'x64'
              # Pass in HostOSName when running on alpine
              _AdditionalBuildParameters: '/p:HostOSName="linux-musl"'
              _TestArg: $(_NonWindowsTestArg)
          ${{ if and(ne(variables['System.TeamProject'], 'public'), notin(variables['Build.Reason'], 'PullRequest')) }}:
            Build_Arm_Release:
              _BuildConfig: Release
              _DockerParameter: ''
              _LinuxPortable: '--linux-portable'
              _RuntimeIdentifier: '--runtime-id linux-arm'
              _BuildArchitecture: 'arm'
              # Never run tests on arm
              _TestArg: ''
            Build_Arm64_Release:
              _BuildConfig: Release
              _DockerParameter: ''
              _LinuxPortable: '--linux-portable'
              _RuntimeIdentifier: '--runtime-id linux-arm64'
              _BuildArchitecture: 'arm64'
              # Never run tests on arm64
              _TestArg: ''
            Build_Linux_musl_Release_arm:
              _BuildConfig: Release
              # linux-musl-arm cross gen depends on glibc 2.27 (this OS has it)
              _DockerParameter: '--docker ubuntu.18.04'
              _LinuxPortable: ''
              _RuntimeIdentifier: '--runtime-id linux-musl-arm'
              _BuildArchitecture: 'arm'
              _AdditionalBuildParameters: '/p:OSName="linux-musl"'
              # Never run tests on arm
              _TestArg: ''
            Build_Linux_musl_Release_arm64:
              _BuildConfig: Release
              _DockerParameter: ''
              _LinuxPortable: ''
              _RuntimeIdentifier: '--runtime-id linux-musl-arm64'
              _BuildArchitecture: 'arm64'
              _AdditionalBuildParameters: '/p:OSName="linux-musl"'
              # Never run tests on arm64
              _TestArg: ''
            Build_Linux_musl_Release_x64:
              _BuildConfig: Release
              _DockerParameter: '--docker alpine.3.13'
              _LinuxPortable: ''
              _RuntimeIdentifier: '--runtime-id linux-musl-x64'
              _BuildArchitecture: 'x64'
              # Pass in HostOSName when running on alpine
              _AdditionalBuildParameters: '/p:HostOSName="linux-musl"'
            Build_Linux_Portable_Deb_Release_x64:
              _BuildConfig: Release
              _DockerParameter: '--docker ubuntu.16.04'
              _LinuxPortable: '--linux-portable'
              _RuntimeIdentifier: ''
              _BuildArchitecture: 'x64'
              # Do not publish zips and tarballs. The linux-x64 binaries are
              # already published by Build_LinuxPortable_Release_x64
              _AdditionalBuildParameters: '/p:PublishBinariesAndBadge=false'
              _TestArg: $(_NonWindowsTestArg)
            Build_Linux_Portable_Rpm_Release_x64:
              _BuildConfig: Release
              _DockerParameter: '--docker centos'
              _LinuxPortable: '--linux-portable'
              _RuntimeIdentifier: ''
              _BuildArchitecture: 'x64'
              # Do not publish zips and tarballs. The linux-x64 binaries are
              # already published by Build_LinuxPortable_Release_x64
              _AdditionalBuildParameters: '/p:PublishBinariesAndBadge=false'
              _TestArg: $(_NonWindowsTestArg)
          Build_LinuxPortable_Release_x64:
            _BuildConfig: Release
            _DockerParameter: ''
            _LinuxPortable: '--linux-portable'
            _RuntimeIdentifier: ''
            _BuildArchitecture: 'x64'
            _TestArg: $(_NonWindowsTestArg)

  - template: /eng/build.yml
    parameters:
      agentOs: Linux
      pool:
        ${{ if eq(variables['System.TeamProject'], 'public') }}:
          name: NetCore1ESPool-Public
          demands: ImageOverride -equals Build.Ubuntu.1804.Amd64.Open
        ${{ if eq(variables['System.TeamProject'], 'internal') }}:
          name: NetCore1ESPool-Internal
          demands: ImageOverride -equals Build.Ubuntu.1804.Amd64
      timeoutInMinutes: 180
      strategy:
        matrix:
          # Always run builds
          Build_LinuxPortable_Release_x64:
            _BuildConfig: Release
            _DockerParameter: ''
            _LinuxPortable: '--linux-portable'
            _RuntimeIdentifier: ''
            _BuildArchitecture: 'x64'
            _TestArg: ''
      pgoInstrument: true

  - template: /eng/build.yml
    parameters:
      agentOs: Darwin
      pool:
        vmImage: 'macOS-10.15'
      timeoutInMinutes: 180
      strategy:
        matrix:
          Build_Release_x64:
            _BuildConfig: Release
            _RuntimeIdentifier: ''
            _BuildArchitecture: 'x64'
            _TestArg: $(_NonWindowsTestArg)
          Build_Release_arm64:
            _BuildConfig: Release
            _RuntimeIdentifier: '--runtime-id osx-arm64'
            _BuildArchitecture: 'arm64'
            # Never run tests on arm64
            _TestArg: ''

  - template: /eng/common/templates/jobs/source-build.yml

  - template: /src/SourceBuild/Arcade/eng/common/templates/job/source-build-create-tarball.yml

  # disable tarball build ci until 7.0 stabilizes
  # - template: /src/SourceBuild/Arcade/eng/common/templates/job/source-build-run-tarball-build.yml
  #   parameters:
  #     dependsOn: Source_Build_Create_Tarball
  #     condition: eq(dependencies.Source_Build_Create_Tarball.outputs['Tarball_Build_Check._includeTarballBuild'], 'true')

  # https://github.com/dotnet/core-sdk/issues/248
  # - template: /eng/build.yml
  #   parameters:
  #     agentOs: FreeBSD
  #     queue:
  #       name: dnceng-freebsd-internal
  #       timeoutInMinutes: 180
  #       matrix:
  #         Build_Release:
  #           _BuildConfig: Release
  #           _BuildArchitecture: 'x64'
  #           _AdditionalBuildParameters: '/p:DisableSourceLink=true /p:DISABLE_CROSSGEN=true'

  - ${{ if and(ne(variables['System.TeamProject'], 'public'), notin(variables['Build.Reason'], 'PullRequest')) }}:
    - template: /eng/common/templates/job/publish-build-assets.yml
      parameters:
        dependsOn:
          - Windows_NT
          - Linux
          - Darwin
          - Source_Build_Managed
          - Source_Build_Create_Tarball
        publishUsingPipelines: true
        pool:
<<<<<<< HEAD
          name: NetCore1ESPool-Internal
          demands: ImageOverride -equals build.windows.10.amd64.vs2019
=======
          ${{ if eq(variables['System.TeamProject'], 'internal') }}:
            name: NetCore1ESPool-Svc-Internal
            demands: ImageOverride -equals build.windows.10.amd64.vs2017

>>>>>>> 2cf43385

- ${{ if and(ne(variables['System.TeamProject'], 'public'), notin(variables['Build.Reason'], 'PullRequest')) }}:
  - template: eng\common\templates\post-build\post-build.yml
    parameters:
      publishingInfraVersion: 3
      enableSymbolValidation: false
      enableSigningValidation: false
      enableNugetValidation: false
      enableSourceLinkValidation: false
      publishInstallersAndChecksums: true
      SDLValidationParameters:
        enable: false
        params: ' -SourceToolsList @("policheck","credscan")
        -TsaInstanceURL $(_TsaInstanceURL)
        -TsaProjectName $(_TsaProjectName)
        -TsaNotificationEmail $(_TsaNotificationEmail)
        -TsaCodebaseAdmin $(_TsaCodebaseAdmin)
        -TsaBugAreaPath $(_TsaBugAreaPath)
        -TsaIterationPath $(_TsaIterationPath)
        -TsaRepositoryName "dotnet-installer"
        -TsaCodebaseName "dotnet-installer"
        -TsaPublish $True'<|MERGE_RESOLUTION|>--- conflicted
+++ resolved
@@ -378,15 +378,10 @@
           - Source_Build_Create_Tarball
         publishUsingPipelines: true
         pool:
-<<<<<<< HEAD
-          name: NetCore1ESPool-Internal
-          demands: ImageOverride -equals build.windows.10.amd64.vs2019
-=======
           ${{ if eq(variables['System.TeamProject'], 'internal') }}:
             name: NetCore1ESPool-Svc-Internal
             demands: ImageOverride -equals build.windows.10.amd64.vs2017
 
->>>>>>> 2cf43385
 
 - ${{ if and(ne(variables['System.TeamProject'], 'public'), notin(variables['Build.Reason'], 'PullRequest')) }}:
   - template: eng\common\templates\post-build\post-build.yml
