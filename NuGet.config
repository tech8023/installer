--- conflicted
+++ resolved
@@ -8,23 +8,15 @@
     <clear />
     <!--Begin: Package sources managed by Dependency Flow automation. Do not edit the sources below.-->
     <!--  Begin: Package sources from dotnet-aspnetcore -->
-<<<<<<< HEAD
-=======
     <add key="darc-int-dotnet-aspnetcore-458d974" value="https://pkgs.dev.azure.com/dnceng/_packaging/darc-int-dotnet-aspnetcore-458d9742/nuget/v3/index.json" />
->>>>>>> 52a10834
     <!--  End: Package sources from dotnet-aspnetcore -->
     <!--  Begin: Package sources from dotnet-corefx -->
     <!--  End: Package sources from dotnet-corefx -->
     <!--  Begin: Package sources from dotnet-core-setup -->
-<<<<<<< HEAD
-    <!--  End: Package sources from dotnet-core-setup -->
-    <!--  Begin: Package sources from dotnet-templating -->
-=======
     <add key="darc-int-dotnet-core-setup-df8abc0" value="https://pkgs.dev.azure.com/dnceng/_packaging/darc-int-dotnet-core-setup-df8abc0f/nuget/v3/index.json" />
     <!--  End: Package sources from dotnet-core-setup -->
     <!--  Begin: Package sources from dotnet-templating -->
     <add key="darc-int-dotnet-templating-611bf58" value="https://pkgs.dev.azure.com/dnceng/_packaging/darc-int-dotnet-templating-611bf580/nuget/v3/index.json" />
->>>>>>> 52a10834
     <!--  End: Package sources from dotnet-templating -->
     <!--End: Package sources managed by Dependency Flow automation. Do not edit the sources above.-->
     <add key="dotnet-tools" value="https://pkgs.dev.azure.com/dnceng/public/_packaging/dotnet-tools/nuget/v3/index.json" />
@@ -43,18 +35,12 @@
     <add key="darc-int-dotnet-templating-611bf58" value="true" />
     <!--  End: Package sources from dotnet-templating -->
     <!--  Begin: Package sources from dotnet-aspnetcore -->
-<<<<<<< HEAD
-=======
     <add key="darc-int-dotnet-aspnetcore-458d974" value="true" />
->>>>>>> 52a10834
     <!--  End: Package sources from dotnet-aspnetcore -->
     <!--  Begin: Package sources from dotnet-corefx -->
     <!--  End: Package sources from dotnet-corefx -->
     <!--  Begin: Package sources from dotnet-core-setup -->
-<<<<<<< HEAD
-=======
     <add key="darc-int-dotnet-core-setup-df8abc0" value="true" />
->>>>>>> 52a10834
     <!--  End: Package sources from dotnet-core-setup -->
     <!--End: Package sources managed by Dependency Flow automation. Do not edit the sources above.-->
   </disabledPackageSources>
