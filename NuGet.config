<?xml version="1.0" encoding="utf-8"?>
<configuration>
  <solution>
    <add key="disableSourceControlIntegration" value="true" />
  </solution>
  <!-- Only specify feed for Arcade SDK (see https://github.com/Microsoft/msbuild/issues/2982) -->
  <packageSources>
    <clear />
    <!--Begin: Package sources managed by Dependency Flow automation. Do not edit the sources below.-->
    <!--  Begin: Package sources from dotnet-aspnetcore -->
<<<<<<< HEAD
    <add key="darc-int-dotnet-aspnetcore-7b22a27" value="https://pkgs.dev.azure.com/dnceng/_packaging/darc-int-dotnet-aspnetcore-7b22a279/nuget/v3/index.json" />
=======
>>>>>>> 8f6b5ad2
    <!--  End: Package sources from dotnet-aspnetcore -->
    <!--  Begin: Package sources from dotnet-corefx -->
    <!--  End: Package sources from dotnet-corefx -->
    <!--  Begin: Package sources from dotnet-core-setup -->
<<<<<<< HEAD
    <add key="darc-int-dotnet-core-setup-35fa579" value="https://pkgs.dev.azure.com/dnceng/_packaging/darc-int-dotnet-core-setup-35fa579a/nuget/v3/index.json" />
=======
>>>>>>> 8f6b5ad2
    <!--  End: Package sources from dotnet-core-setup -->
    <!--  Begin: Package sources from dotnet-templating -->
    <!--  End: Package sources from dotnet-templating -->
    <!--End: Package sources managed by Dependency Flow automation. Do not edit the sources above.-->
    <add key="dotnet-tools" value="https://pkgs.dev.azure.com/dnceng/public/_packaging/dotnet-tools/nuget/v3/index.json" />
    <add key="dotnet-public" value="https://pkgs.dev.azure.com/dnceng/public/_packaging/dotnet-public/nuget/v3/index.json" />
    <add key="dotnet3" value="https://pkgs.dev.azure.com/dnceng/public/_packaging/dotnet3/nuget/v3/index.json" />
    <add key="dotnet3-transport" value="https://pkgs.dev.azure.com/dnceng/public/_packaging/dotnet3-transport/nuget/v3/index.json" />
    <add key="dotnet3.1" value="https://pkgs.dev.azure.com/dnceng/public/_packaging/dotnet3.1/nuget/v3/index.json" />
    <add key="dotnet3.1-transport" value="https://pkgs.dev.azure.com/dnceng/public/_packaging/dotnet3.1-transport/nuget/v3/index.json" />
    <add key="aspnet-blazor3.1" value="https://pkgs.dev.azure.com/dnceng/public/_packaging/dotnet3.1-blazor/nuget/v3/index.json" />
    <add key="dotnet-eng" value="https://pkgs.dev.azure.com/dnceng/public/_packaging/dotnet-eng/nuget/v3/index.json" />
  </packageSources>
  <disabledPackageSources>
    <clear />
    <!--Begin: Package sources managed by Dependency Flow automation. Do not edit the sources below.-->
    <!--  Begin: Package sources from dotnet-templating -->
    <!--  End: Package sources from dotnet-templating -->
    <!--  Begin: Package sources from dotnet-aspnetcore -->
<<<<<<< HEAD
    <add key="darc-int-dotnet-aspnetcore-7b22a27" value="true" />
=======
>>>>>>> 8f6b5ad2
    <!--  End: Package sources from dotnet-aspnetcore -->
    <!--  Begin: Package sources from dotnet-corefx -->
    <!--  End: Package sources from dotnet-corefx -->
    <!--  Begin: Package sources from dotnet-core-setup -->
<<<<<<< HEAD
    <add key="darc-int-dotnet-core-setup-35fa579" value="true" />
=======
>>>>>>> 8f6b5ad2
    <!--  End: Package sources from dotnet-core-setup -->
    <!--End: Package sources managed by Dependency Flow automation. Do not edit the sources above.-->
  </disabledPackageSources>
</configuration><|MERGE_RESOLUTION|>--- conflicted
+++ resolved
@@ -8,18 +8,10 @@
     <clear />
     <!--Begin: Package sources managed by Dependency Flow automation. Do not edit the sources below.-->
     <!--  Begin: Package sources from dotnet-aspnetcore -->
-<<<<<<< HEAD
-    <add key="darc-int-dotnet-aspnetcore-7b22a27" value="https://pkgs.dev.azure.com/dnceng/_packaging/darc-int-dotnet-aspnetcore-7b22a279/nuget/v3/index.json" />
-=======
->>>>>>> 8f6b5ad2
     <!--  End: Package sources from dotnet-aspnetcore -->
     <!--  Begin: Package sources from dotnet-corefx -->
     <!--  End: Package sources from dotnet-corefx -->
     <!--  Begin: Package sources from dotnet-core-setup -->
-<<<<<<< HEAD
-    <add key="darc-int-dotnet-core-setup-35fa579" value="https://pkgs.dev.azure.com/dnceng/_packaging/darc-int-dotnet-core-setup-35fa579a/nuget/v3/index.json" />
-=======
->>>>>>> 8f6b5ad2
     <!--  End: Package sources from dotnet-core-setup -->
     <!--  Begin: Package sources from dotnet-templating -->
     <!--  End: Package sources from dotnet-templating -->
@@ -39,18 +31,10 @@
     <!--  Begin: Package sources from dotnet-templating -->
     <!--  End: Package sources from dotnet-templating -->
     <!--  Begin: Package sources from dotnet-aspnetcore -->
-<<<<<<< HEAD
-    <add key="darc-int-dotnet-aspnetcore-7b22a27" value="true" />
-=======
->>>>>>> 8f6b5ad2
     <!--  End: Package sources from dotnet-aspnetcore -->
     <!--  Begin: Package sources from dotnet-corefx -->
     <!--  End: Package sources from dotnet-corefx -->
     <!--  Begin: Package sources from dotnet-core-setup -->
-<<<<<<< HEAD
-    <add key="darc-int-dotnet-core-setup-35fa579" value="true" />
-=======
->>>>>>> 8f6b5ad2
     <!--  End: Package sources from dotnet-core-setup -->
     <!--End: Package sources managed by Dependency Flow automation. Do not edit the sources above.-->
   </disabledPackageSources>
