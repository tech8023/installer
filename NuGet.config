--- conflicted
+++ resolved
@@ -7,14 +7,6 @@
     <clear />
     <!--Begin: Package sources managed by Dependency Flow automation. Do not edit the sources below.-->
     <!--  Begin: Package sources from dotnet-aspnetcore -->
-<<<<<<< HEAD
-    <!--  End: Package sources from dotnet-aspnetcore -->
-    <!--  Begin: Package sources from dotnet-efcore -->
-    <!--  End: Package sources from dotnet-efcore -->
-    <!--  Begin: Package sources from dotnet-runtime -->
-    <!--  End: Package sources from dotnet-runtime -->
-    <!--  Begin: Package sources from dotnet-windowsdesktop -->
-=======
     <add key="darc-int-dotnet-aspnetcore-b92c9f5" value="https://pkgs.dev.azure.com/dnceng/_packaging/darc-int-dotnet-aspnetcore-b92c9f50/nuget/v3/index.json" />
     <!--  End: Package sources from dotnet-aspnetcore -->
     <!--  Begin: Package sources from dotnet-efcore -->
@@ -25,7 +17,6 @@
     <!--  End: Package sources from dotnet-runtime -->
     <!--  Begin: Package sources from dotnet-windowsdesktop -->
     <add key="darc-int-dotnet-windowsdesktop-57b0026" value="https://pkgs.dev.azure.com/dnceng/_packaging/darc-int-dotnet-windowsdesktop-57b0026b/nuget/v3/index.json" />
->>>>>>> 4bef5f3d
     <!--  End: Package sources from dotnet-windowsdesktop -->
     <!--  Begin: Package sources from DotNet-msbuild-Trusted -->
     <!--  End: Package sources from DotNet-msbuild-Trusted -->
@@ -44,14 +35,6 @@
     <clear />
     <!--Begin: Package sources managed by Dependency Flow automation. Do not edit the sources below.-->
     <!--  Begin: Package sources from dotnet-aspnetcore -->
-<<<<<<< HEAD
-    <!--  End: Package sources from dotnet-aspnetcore -->
-    <!--  Begin: Package sources from dotnet-efcore -->
-    <!--  End: Package sources from dotnet-efcore -->
-    <!--  Begin: Package sources from dotnet-runtime -->
-    <!--  End: Package sources from dotnet-runtime -->
-    <!--  Begin: Package sources from dotnet-windowsdesktop -->
-=======
     <add key="darc-int-dotnet-aspnetcore-b92c9f5" value="true" />
     <!--  End: Package sources from dotnet-aspnetcore -->
     <!--  Begin: Package sources from dotnet-efcore -->
@@ -62,7 +45,6 @@
     <!--  End: Package sources from dotnet-runtime -->
     <!--  Begin: Package sources from dotnet-windowsdesktop -->
     <add key="darc-int-dotnet-windowsdesktop-57b0026" value="true" />
->>>>>>> 4bef5f3d
     <!--  End: Package sources from dotnet-windowsdesktop -->
     <!--End: Package sources managed by Dependency Flow automation. Do not edit the sources above.-->
     <!-- Added by darc above. due to dependencies on 3.0.0 and 2.1.0 packs, but we can get those from nuget.org -->
