--- conflicted
+++ resolved
@@ -7,28 +7,14 @@
     <clear />
     <!--Begin: Package sources managed by Dependency Flow automation. Do not edit the sources below.-->
     <!--  Begin: Package sources from dotnet-aspnetcore -->
-<<<<<<< HEAD
-    <add key="darc-int-dotnet-aspnetcore-55738ff" value="https://pkgs.dev.azure.com/dnceng/internal/_packaging/darc-int-dotnet-aspnetcore-55738ff9/nuget/v3/index.json" />
-    <!--  End: Package sources from dotnet-aspnetcore -->
-    <!--  Begin: Package sources from dotnet-efcore -->
-    <add key="darc-int-dotnet-efcore-f9c7b65" value="https://pkgs.dev.azure.com/dnceng/internal/_packaging/darc-int-dotnet-efcore-f9c7b658/nuget/v3/index.json" />
-    <!--  End: Package sources from dotnet-efcore -->
-    <!--  Begin: Package sources from dotnet-runtime -->
-    <add key="darc-int-dotnet-runtime-b3afe99" value="https://pkgs.dev.azure.com/dnceng/internal/_packaging/darc-int-dotnet-runtime-b3afe992/nuget/v3/index.json" />
-=======
     <!--  End: Package sources from dotnet-aspnetcore -->
     <!--  Begin: Package sources from dotnet-efcore -->
     <!--  End: Package sources from dotnet-efcore -->
     <!--  Begin: Package sources from dotnet-runtime -->
->>>>>>> d3c39498
     <!--  End: Package sources from dotnet-runtime -->
     <!--  Begin: Package sources from dotnet-templating -->
     <!--  End: Package sources from dotnet-templating -->
     <!--  Begin: Package sources from dotnet-windowsdesktop -->
-<<<<<<< HEAD
-    <add key="darc-int-dotnet-windowsdesktop-112444b" value="https://pkgs.dev.azure.com/dnceng/internal/_packaging/darc-int-dotnet-windowsdesktop-112444b2/nuget/v3/index.json" />
-=======
->>>>>>> d3c39498
     <!--  End: Package sources from dotnet-windowsdesktop -->
     <!--  Begin: Package sources from DotNet-msbuild-Trusted -->
     <add key="darc-pub-DotNet-msbuild-Trusted-f322596" value="https://pkgs.dev.azure.com/dnceng/public/_packaging/darc-pub-DotNet-msbuild-Trusted-f3225964/nuget/v3/index.json" />
@@ -48,25 +34,12 @@
     <clear />
     <!--Begin: Package sources managed by Dependency Flow automation. Do not edit the sources below.-->
     <!--  Begin: Package sources from dotnet-aspnetcore -->
-<<<<<<< HEAD
-    <add key="darc-int-dotnet-aspnetcore-55738ff" value="true" />
-    <!--  End: Package sources from dotnet-aspnetcore -->
-    <!--  Begin: Package sources from dotnet-efcore -->
-    <add key="darc-int-dotnet-efcore-f9c7b65" value="true" />
-    <!--  End: Package sources from dotnet-efcore -->
-    <!--  Begin: Package sources from dotnet-runtime -->
-    <add key="darc-int-dotnet-runtime-b3afe99" value="true" />
-    <!--  End: Package sources from dotnet-runtime -->
-    <!--  Begin: Package sources from dotnet-windowsdesktop -->
-    <add key="darc-int-dotnet-windowsdesktop-112444b" value="true" />
-=======
     <!--  End: Package sources from dotnet-aspnetcore -->
     <!--  Begin: Package sources from dotnet-efcore -->
     <!--  End: Package sources from dotnet-efcore -->
     <!--  Begin: Package sources from dotnet-runtime -->
     <!--  End: Package sources from dotnet-runtime -->
     <!--  Begin: Package sources from dotnet-windowsdesktop -->
->>>>>>> d3c39498
     <!--  End: Package sources from dotnet-windowsdesktop -->
     <!--End: Package sources managed by Dependency Flow automation. Do not edit the sources above.-->
   </disabledPackageSources>
