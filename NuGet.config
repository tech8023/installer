--- conflicted
+++ resolved
@@ -7,10 +7,7 @@
     <clear />
     <!--Begin: Package sources managed by Dependency Flow automation. Do not edit the sources below.-->
     <!--  Begin: Package sources from dotnet-windowsdesktop -->
-<<<<<<< HEAD
-=======
     <add key="darc-pub-dotnet-windowsdesktop-0e9ab5b" value="https://pkgs.dev.azure.com/dnceng/public/_packaging/darc-pub-dotnet-windowsdesktop-0e9ab5b0/nuget/v3/index.json" />
->>>>>>> dca28b2c
     <!--  End: Package sources from dotnet-windowsdesktop -->
     <!--End: Package sources managed by Dependency Flow automation. Do not edit the sources above.-->
     <add key="dotnet-tools" value="https://pkgs.dev.azure.com/dnceng/public/_packaging/dotnet-tools/nuget/v3/index.json" />
