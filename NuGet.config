<?xml version="1.0" encoding="utf-8"?>
<configuration>
  <solution>
    <add key="disableSourceControlIntegration" value="true" />
  </solution>
  <packageSources>
    <clear />
    <!--Begin: Package sources managed by Dependency Flow automation. Do not edit the sources below.-->
    <!--  Begin: Package sources from dotnet-aspnetcore -->
<<<<<<< HEAD
    <add key="darc-int-dotnet-aspnetcore-61fc832" value="https://pkgs.dev.azure.com/dnceng/_packaging/darc-int-dotnet-aspnetcore-61fc832b/nuget/v3/index.json" />
=======
>>>>>>> 86a87787
    <!--  End: Package sources from dotnet-aspnetcore -->
    <!--  Begin: Package sources from dotnet-efcore -->
    <!--  End: Package sources from dotnet-efcore -->
    <!--  Begin: Package sources from dotnet-msbuild -->
    <add key="darc-pub-dotnet-msbuild-39993bd" value="https://pkgs.dev.azure.com/dnceng/public/_packaging/darc-pub-dotnet-msbuild-39993bd9/nuget/v3/index.json" />
    <!--  End: Package sources from dotnet-msbuild -->
    <!--  Begin: Package sources from dotnet-runtime -->
<<<<<<< HEAD
    <add key="darc-int-dotnet-runtime-c54f525" value="https://pkgs.dev.azure.com/dnceng/_packaging/darc-int-dotnet-runtime-c54f5250/nuget/v3/index.json" />
=======
>>>>>>> 86a87787
    <!--  End: Package sources from dotnet-runtime -->
    <!--  Begin: Package sources from dotnet-templating -->
    <!--  End: Package sources from dotnet-templating -->
    <!--  Begin: Package sources from dotnet-windowsdesktop -->
<<<<<<< HEAD
    <add key="darc-int-dotnet-windowsdesktop-c048630" value="https://pkgs.dev.azure.com/dnceng/_packaging/darc-int-dotnet-windowsdesktop-c0486303/nuget/v3/index.json" />
=======
>>>>>>> 86a87787
    <!--  End: Package sources from dotnet-windowsdesktop -->
    <!--End: Package sources managed by Dependency Flow automation. Do not edit the sources above.-->
    <!-- For custom version of arcade -->
    <add key="general-testing" value="https://pkgs.dev.azure.com/dnceng/public/_packaging/general-testing/nuget/v3/index.json" />
    <add key="dotnet-tools" value="https://pkgs.dev.azure.com/dnceng/public/_packaging/dotnet-tools/nuget/v3/index.json" />
    <add key="dotnet-eng" value="https://pkgs.dev.azure.com/dnceng/public/_packaging/dotnet-eng/nuget/v3/index.json" />
    <add key="dotnet-public" value="https://pkgs.dev.azure.com/dnceng/public/_packaging/dotnet-public/nuget/v3/index.json" />
    <add key="dotnet3-transport" value="https://pkgs.dev.azure.com/dnceng/public/_packaging/dotnet3-transport/nuget/v3/index.json" />
    <add key="dotnet3.1-transport" value="https://pkgs.dev.azure.com/dnceng/public/_packaging/dotnet3.1-transport/nuget/v3/index.json" />
    <add key="dotnet5" value="https://pkgs.dev.azure.com/dnceng/public/_packaging/dotnet5/nuget/v3/index.json" />
    <add key="dotnet5-transport" value="https://pkgs.dev.azure.com/dnceng/public/_packaging/dotnet5-transport/nuget/v3/index.json" />
  </packageSources>
  <disabledPackageSources>
    <!--Begin: Package sources managed by Dependency Flow automation. Do not edit the sources below.-->
    <!-- Added by darc above. due to dependencies on 3.0.0 and 2.1.0 packs, but we can get those from nuget.org -->
    <!-- Darc will just put it back if we attempt to remove it above. -->
    <!--  Begin: Package sources from dotnet-windowsdesktop -->
    <add key="darc-int-dotnet-windowsdesktop-c048630" value="true" />
    <!--End: Package sources managed by Dependency Flow automation. Do not edit the sources above.-->
    <add key="darc-int-dotnet-windowsdesktop-f8d26ae" value="true" />
    <add key="darc-int-dotnet-windowsdesktop-f8d26ae" value="true" />
    <!--  End: Package sources from dotnet-windowsdesktop -->
    <!--  Begin: Package sources from dotnet-runtime -->
    <add key="darc-int-dotnet-runtime-c54f525" value="true" />
    <add key="darc-int-dotnet-runtime-c54f525" value="true" />
    <add key="darc-int-dotnet-runtime-c54f525" value="true" />
    <add key="darc-int-dotnet-runtime-c54f525" value="true" />
    <add key="darc-int-dotnet-runtime-c54f525" value="true" />
    <add key="darc-int-dotnet-runtime-7b663e3" value="true" />
    <add key="darc-int-dotnet-runtime-e705470" value="true" />
    <add key="darc-int-dotnet-runtime-1034492" value="true" />
    <add key="darc-int-dotnet-runtime-1034492" value="true" />
    <add key="darc-int-dotnet-runtime-1034492" value="true" />
    <add key="darc-int-dotnet-runtime-8a5d98f" value="true" />
    <add key="darc-int-dotnet-runtime-d1e2874" value="true" />
    <add key="darc-int-dotnet-runtime-d1e2874" value="true" />
    <add key="darc-int-dotnet-runtime-d1e2874" value="true" />
    <add key="darc-int-dotnet-runtime-d1e2874" value="true" />
    <add key="darc-int-dotnet-runtime-c636bbd" value="true" />
    <!--  End: Package sources from dotnet-runtime -->
    <!--  Begin: Package sources from dotnet-efcore -->
    <add key="darc-int-dotnet-efcore-efc2924" value="true" />
    <add key="darc-int-dotnet-efcore-efc2924" value="true" />
    <add key="darc-int-dotnet-efcore-efc2924" value="true" />
    <add key="darc-int-dotnet-efcore-efc2924" value="true" />
    <add key="darc-int-dotnet-efcore-efc2924" value="true" />
    <!--  End: Package sources from dotnet-efcore -->
    <!--  Begin: Package sources from dotnet-aspnetcore -->
    <add key="darc-int-dotnet-aspnetcore-61fc832" value="true" />
    <add key="darc-int-dotnet-aspnetcore-1ff21d0" value="true" />
    <add key="darc-int-dotnet-aspnetcore-1ff21d0" value="true" />
    <add key="darc-int-dotnet-aspnetcore-357a302" value="true" />
    <add key="darc-int-dotnet-aspnetcore-f605914" value="true" />
    <add key="darc-int-dotnet-aspnetcore-f605914" value="true" />
    <add key="darc-int-dotnet-aspnetcore-f605914" value="true" />
    <add key="darc-int-dotnet-aspnetcore-f605914" value="true" />
    <add key="darc-int-dotnet-aspnetcore-f605914" value="true" />
    <add key="darc-int-dotnet-aspnetcore-f39b67b" value="true" />
    <add key="darc-int-dotnet-aspnetcore-f39b67b" value="true" />
    <add key="darc-int-dotnet-aspnetcore-f39b67b" value="true" />
    <add key="darc-int-dotnet-aspnetcore-258eeed" value="true" />
    <add key="darc-int-dotnet-aspnetcore-4d86ae0" value="true" />
    <add key="darc-int-dotnet-aspnetcore-d827c65" value="true" />
    <add key="darc-int-dotnet-aspnetcore-d827c65" value="true" />
    <!--  End: Package sources from dotnet-aspnetcore -->
  </disabledPackageSources>
</configuration><|MERGE_RESOLUTION|>--- conflicted
+++ resolved
@@ -7,29 +7,16 @@
     <clear />
     <!--Begin: Package sources managed by Dependency Flow automation. Do not edit the sources below.-->
     <!--  Begin: Package sources from dotnet-aspnetcore -->
-<<<<<<< HEAD
     <add key="darc-int-dotnet-aspnetcore-61fc832" value="https://pkgs.dev.azure.com/dnceng/_packaging/darc-int-dotnet-aspnetcore-61fc832b/nuget/v3/index.json" />
-=======
->>>>>>> 86a87787
     <!--  End: Package sources from dotnet-aspnetcore -->
-    <!--  Begin: Package sources from dotnet-efcore -->
-    <!--  End: Package sources from dotnet-efcore -->
     <!--  Begin: Package sources from dotnet-msbuild -->
     <add key="darc-pub-dotnet-msbuild-39993bd" value="https://pkgs.dev.azure.com/dnceng/public/_packaging/darc-pub-dotnet-msbuild-39993bd9/nuget/v3/index.json" />
     <!--  End: Package sources from dotnet-msbuild -->
     <!--  Begin: Package sources from dotnet-runtime -->
-<<<<<<< HEAD
     <add key="darc-int-dotnet-runtime-c54f525" value="https://pkgs.dev.azure.com/dnceng/_packaging/darc-int-dotnet-runtime-c54f5250/nuget/v3/index.json" />
-=======
->>>>>>> 86a87787
     <!--  End: Package sources from dotnet-runtime -->
-    <!--  Begin: Package sources from dotnet-templating -->
-    <!--  End: Package sources from dotnet-templating -->
     <!--  Begin: Package sources from dotnet-windowsdesktop -->
-<<<<<<< HEAD
     <add key="darc-int-dotnet-windowsdesktop-c048630" value="https://pkgs.dev.azure.com/dnceng/_packaging/darc-int-dotnet-windowsdesktop-c0486303/nuget/v3/index.json" />
-=======
->>>>>>> 86a87787
     <!--  End: Package sources from dotnet-windowsdesktop -->
     <!--End: Package sources managed by Dependency Flow automation. Do not edit the sources above.-->
     <!-- For custom version of arcade -->
@@ -44,56 +31,18 @@
   </packageSources>
   <disabledPackageSources>
     <!--Begin: Package sources managed by Dependency Flow automation. Do not edit the sources below.-->
-    <!-- Added by darc above. due to dependencies on 3.0.0 and 2.1.0 packs, but we can get those from nuget.org -->
-    <!-- Darc will just put it back if we attempt to remove it above. -->
     <!--  Begin: Package sources from dotnet-windowsdesktop -->
+    <!--End: Package sources managed by Dependency Flow automation. Do not edit the sources above.-->
     <add key="darc-int-dotnet-windowsdesktop-c048630" value="true" />
-    <!--End: Package sources managed by Dependency Flow automation. Do not edit the sources above.-->
-    <add key="darc-int-dotnet-windowsdesktop-f8d26ae" value="true" />
-    <add key="darc-int-dotnet-windowsdesktop-f8d26ae" value="true" />
+    <add key="darc-int-dotnet-windowsdesktop-c048630" value="true" />
     <!--  End: Package sources from dotnet-windowsdesktop -->
     <!--  Begin: Package sources from dotnet-runtime -->
     <add key="darc-int-dotnet-runtime-c54f525" value="true" />
     <add key="darc-int-dotnet-runtime-c54f525" value="true" />
-    <add key="darc-int-dotnet-runtime-c54f525" value="true" />
-    <add key="darc-int-dotnet-runtime-c54f525" value="true" />
-    <add key="darc-int-dotnet-runtime-c54f525" value="true" />
-    <add key="darc-int-dotnet-runtime-7b663e3" value="true" />
-    <add key="darc-int-dotnet-runtime-e705470" value="true" />
-    <add key="darc-int-dotnet-runtime-1034492" value="true" />
-    <add key="darc-int-dotnet-runtime-1034492" value="true" />
-    <add key="darc-int-dotnet-runtime-1034492" value="true" />
-    <add key="darc-int-dotnet-runtime-8a5d98f" value="true" />
-    <add key="darc-int-dotnet-runtime-d1e2874" value="true" />
-    <add key="darc-int-dotnet-runtime-d1e2874" value="true" />
-    <add key="darc-int-dotnet-runtime-d1e2874" value="true" />
-    <add key="darc-int-dotnet-runtime-d1e2874" value="true" />
-    <add key="darc-int-dotnet-runtime-c636bbd" value="true" />
     <!--  End: Package sources from dotnet-runtime -->
-    <!--  Begin: Package sources from dotnet-efcore -->
-    <add key="darc-int-dotnet-efcore-efc2924" value="true" />
-    <add key="darc-int-dotnet-efcore-efc2924" value="true" />
-    <add key="darc-int-dotnet-efcore-efc2924" value="true" />
-    <add key="darc-int-dotnet-efcore-efc2924" value="true" />
-    <add key="darc-int-dotnet-efcore-efc2924" value="true" />
-    <!--  End: Package sources from dotnet-efcore -->
     <!--  Begin: Package sources from dotnet-aspnetcore -->
     <add key="darc-int-dotnet-aspnetcore-61fc832" value="true" />
-    <add key="darc-int-dotnet-aspnetcore-1ff21d0" value="true" />
-    <add key="darc-int-dotnet-aspnetcore-1ff21d0" value="true" />
-    <add key="darc-int-dotnet-aspnetcore-357a302" value="true" />
-    <add key="darc-int-dotnet-aspnetcore-f605914" value="true" />
-    <add key="darc-int-dotnet-aspnetcore-f605914" value="true" />
-    <add key="darc-int-dotnet-aspnetcore-f605914" value="true" />
-    <add key="darc-int-dotnet-aspnetcore-f605914" value="true" />
-    <add key="darc-int-dotnet-aspnetcore-f605914" value="true" />
-    <add key="darc-int-dotnet-aspnetcore-f39b67b" value="true" />
-    <add key="darc-int-dotnet-aspnetcore-f39b67b" value="true" />
-    <add key="darc-int-dotnet-aspnetcore-f39b67b" value="true" />
-    <add key="darc-int-dotnet-aspnetcore-258eeed" value="true" />
-    <add key="darc-int-dotnet-aspnetcore-4d86ae0" value="true" />
-    <add key="darc-int-dotnet-aspnetcore-d827c65" value="true" />
-    <add key="darc-int-dotnet-aspnetcore-d827c65" value="true" />
+    <add key="darc-int-dotnet-aspnetcore-61fc832" value="true" />
     <!--  End: Package sources from dotnet-aspnetcore -->
   </disabledPackageSources>
 </configuration>