<?xml version="1.0" encoding="utf-8"?>
<configuration>
  <solution>
    <add key="disableSourceControlIntegration" value="true" />
  </solution>
  <packageSources>
    <clear />
    <!--Begin: Package sources managed by Dependency Flow automation. Do not edit the sources below.-->
    <!--  Begin: Package sources from dotnet-aspnetcore -->
<<<<<<< HEAD
    <!--  End: Package sources from dotnet-aspnetcore -->
    <!--  Begin: Package sources from dotnet-efcore -->
    <!--  End: Package sources from dotnet-efcore -->
    <!--  Begin: Package sources from dotnet-runtime -->
    <!--  End: Package sources from dotnet-runtime -->
    <!--  Begin: Package sources from dotnet-templating -->
    <!--  End: Package sources from dotnet-templating -->
    <!--  Begin: Package sources from dotnet-windowsdesktop -->
=======
    <add key="darc-int-dotnet-aspnetcore-0bc3c37" value="https://pkgs.dev.azure.com/dnceng/internal/_packaging/darc-int-dotnet-aspnetcore-0bc3c376/nuget/v3/index.json" />
    <!--  End: Package sources from dotnet-aspnetcore -->
    <!--  Begin: Package sources from dotnet-efcore -->
    <add key="darc-int-dotnet-efcore-8d3ca1a-2" value="https://pkgs.dev.azure.com/dnceng/_packaging/darc-int-dotnet-efcore-8d3ca1a2-2/nuget/v3/index.json" />
    <add key="darc-int-dotnet-efcore-8d3ca1a-1" value="https://pkgs.dev.azure.com/dnceng/_packaging/darc-int-dotnet-efcore-8d3ca1a2-1/nuget/v3/index.json" />
    <add key="darc-int-dotnet-efcore-8d3ca1a" value="https://pkgs.dev.azure.com/dnceng/_packaging/darc-int-dotnet-efcore-8d3ca1a2/nuget/v3/index.json" />
    <!--  End: Package sources from dotnet-efcore -->
    <!--  Begin: Package sources from dotnet-runtime -->
    <add key="darc-int-dotnet-runtime-7211aa0" value="https://pkgs.dev.azure.com/dnceng/internal/_packaging/darc-int-dotnet-runtime-7211aa01/nuget/v3/index.json" />
    <!--  End: Package sources from dotnet-runtime -->
    <!--  Begin: Package sources from dotnet-templating -->
    <add key="darc-pub-dotnet-templating-db9cd09-2" value="https://pkgs.dev.azure.com/dnceng/public/_packaging/darc-pub-dotnet-templating-db9cd09b-2/nuget/v3/index.json" />
    <add key="darc-pub-dotnet-templating-db9cd09-1" value="https://pkgs.dev.azure.com/dnceng/public/_packaging/darc-pub-dotnet-templating-db9cd09b-1/nuget/v3/index.json" />
    <add key="darc-pub-dotnet-templating-db9cd09" value="https://pkgs.dev.azure.com/dnceng/public/_packaging/darc-pub-dotnet-templating-db9cd09b/nuget/v3/index.json" />
    <!--  End: Package sources from dotnet-templating -->
    <!--  Begin: Package sources from dotnet-windowsdesktop -->
    <add key="darc-int-dotnet-windowsdesktop-e88d9f3" value="https://pkgs.dev.azure.com/dnceng/internal/_packaging/darc-int-dotnet-windowsdesktop-e88d9f31/nuget/v3/index.json" />
>>>>>>> bf9d168a
    <!--  End: Package sources from dotnet-windowsdesktop -->
    <!--  Begin: Package sources from DotNet-msbuild-Trusted -->
    <add key="darc-pub-DotNet-msbuild-Trusted-f322596" value="https://pkgs.dev.azure.com/dnceng/public/_packaging/darc-pub-DotNet-msbuild-Trusted-f3225964/nuget/v3/index.json" />
    <!--  End: Package sources from DotNet-msbuild-Trusted -->
    <!--End: Package sources managed by Dependency Flow automation. Do not edit the sources above.-->
    <!-- For custom version of arcade -->
    <add key="general-testing" value="https://pkgs.dev.azure.com/dnceng/public/_packaging/general-testing/nuget/v3/index.json" />
    <add key="dotnet-tools" value="https://pkgs.dev.azure.com/dnceng/public/_packaging/dotnet-tools/nuget/v3/index.json" />
    <add key="dotnet-eng" value="https://pkgs.dev.azure.com/dnceng/public/_packaging/dotnet-eng/nuget/v3/index.json" />
    <add key="dotnet-public" value="https://pkgs.dev.azure.com/dnceng/public/_packaging/dotnet-public/nuget/v3/index.json" />
    <add key="dotnet3-transport" value="https://pkgs.dev.azure.com/dnceng/public/_packaging/dotnet3-transport/nuget/v3/index.json" />
    <add key="dotnet3.1-transport" value="https://pkgs.dev.azure.com/dnceng/public/_packaging/dotnet3.1-transport/nuget/v3/index.json" />
    <add key="dotnet5" value="https://pkgs.dev.azure.com/dnceng/public/_packaging/dotnet5/nuget/v3/index.json" />
    <add key="dotnet5-transport" value="https://pkgs.dev.azure.com/dnceng/public/_packaging/dotnet5-transport/nuget/v3/index.json" />
  </packageSources>
  <disabledPackageSources>
    <clear />
    <!--Begin: Package sources managed by Dependency Flow automation. Do not edit the sources below.-->
    <!--  Begin: Package sources from dotnet-aspnetcore -->
<<<<<<< HEAD
    <!--  End: Package sources from dotnet-aspnetcore -->
    <!--  Begin: Package sources from dotnet-efcore -->
    <!--  End: Package sources from dotnet-efcore -->
    <!--  Begin: Package sources from dotnet-runtime -->
    <!--  End: Package sources from dotnet-runtime -->
    <!--  Begin: Package sources from dotnet-windowsdesktop -->
=======
    <add key="darc-int-dotnet-aspnetcore-0bc3c37" value="true" />
    <!--  End: Package sources from dotnet-aspnetcore -->
    <!--  Begin: Package sources from dotnet-efcore -->
    <add key="darc-int-dotnet-efcore-8d3ca1a" value="true" />
    <add key="darc-int-dotnet-efcore-8d3ca1a-1" value="true" />
    <add key="darc-int-dotnet-efcore-8d3ca1a-2" value="true" />
    <!--  End: Package sources from dotnet-efcore -->
    <!--  Begin: Package sources from dotnet-runtime -->
    <add key="darc-int-dotnet-runtime-7211aa0" value="true" />
    <!--  End: Package sources from dotnet-runtime -->
    <!--  Begin: Package sources from dotnet-windowsdesktop -->
    <add key="darc-int-dotnet-windowsdesktop-e88d9f3" value="true" />
>>>>>>> bf9d168a
    <!--  End: Package sources from dotnet-windowsdesktop -->
    <!--End: Package sources managed by Dependency Flow automation. Do not edit the sources above.-->
  </disabledPackageSources>
</configuration><|MERGE_RESOLUTION|>--- conflicted
+++ resolved
@@ -7,16 +7,6 @@
     <clear />
     <!--Begin: Package sources managed by Dependency Flow automation. Do not edit the sources below.-->
     <!--  Begin: Package sources from dotnet-aspnetcore -->
-<<<<<<< HEAD
-    <!--  End: Package sources from dotnet-aspnetcore -->
-    <!--  Begin: Package sources from dotnet-efcore -->
-    <!--  End: Package sources from dotnet-efcore -->
-    <!--  Begin: Package sources from dotnet-runtime -->
-    <!--  End: Package sources from dotnet-runtime -->
-    <!--  Begin: Package sources from dotnet-templating -->
-    <!--  End: Package sources from dotnet-templating -->
-    <!--  Begin: Package sources from dotnet-windowsdesktop -->
-=======
     <add key="darc-int-dotnet-aspnetcore-0bc3c37" value="https://pkgs.dev.azure.com/dnceng/internal/_packaging/darc-int-dotnet-aspnetcore-0bc3c376/nuget/v3/index.json" />
     <!--  End: Package sources from dotnet-aspnetcore -->
     <!--  Begin: Package sources from dotnet-efcore -->
@@ -34,7 +24,6 @@
     <!--  End: Package sources from dotnet-templating -->
     <!--  Begin: Package sources from dotnet-windowsdesktop -->
     <add key="darc-int-dotnet-windowsdesktop-e88d9f3" value="https://pkgs.dev.azure.com/dnceng/internal/_packaging/darc-int-dotnet-windowsdesktop-e88d9f31/nuget/v3/index.json" />
->>>>>>> bf9d168a
     <!--  End: Package sources from dotnet-windowsdesktop -->
     <!--  Begin: Package sources from DotNet-msbuild-Trusted -->
     <add key="darc-pub-DotNet-msbuild-Trusted-f322596" value="https://pkgs.dev.azure.com/dnceng/public/_packaging/darc-pub-DotNet-msbuild-Trusted-f3225964/nuget/v3/index.json" />
@@ -54,14 +43,6 @@
     <clear />
     <!--Begin: Package sources managed by Dependency Flow automation. Do not edit the sources below.-->
     <!--  Begin: Package sources from dotnet-aspnetcore -->
-<<<<<<< HEAD
-    <!--  End: Package sources from dotnet-aspnetcore -->
-    <!--  Begin: Package sources from dotnet-efcore -->
-    <!--  End: Package sources from dotnet-efcore -->
-    <!--  Begin: Package sources from dotnet-runtime -->
-    <!--  End: Package sources from dotnet-runtime -->
-    <!--  Begin: Package sources from dotnet-windowsdesktop -->
-=======
     <add key="darc-int-dotnet-aspnetcore-0bc3c37" value="true" />
     <!--  End: Package sources from dotnet-aspnetcore -->
     <!--  Begin: Package sources from dotnet-efcore -->
@@ -74,7 +55,6 @@
     <!--  End: Package sources from dotnet-runtime -->
     <!--  Begin: Package sources from dotnet-windowsdesktop -->
     <add key="darc-int-dotnet-windowsdesktop-e88d9f3" value="true" />
->>>>>>> bf9d168a
     <!--  End: Package sources from dotnet-windowsdesktop -->
     <!--End: Package sources managed by Dependency Flow automation. Do not edit the sources above.-->
   </disabledPackageSources>
