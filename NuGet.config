--- conflicted
+++ resolved
@@ -7,33 +7,22 @@
     <clear />
     <!--Begin: Package sources managed by Dependency Flow automation. Do not edit the sources below.-->
     <!--  Begin: Package sources from dotnet-aspnetcore -->
-<<<<<<< HEAD
-    <!--  End: Package sources from dotnet-aspnetcore -->
-    <!--  Begin: Package sources from dotnet-efcore -->
-=======
     <add key="darc-int-dotnet-aspnetcore-0bc3c37" value="https://pkgs.dev.azure.com/dnceng/internal/_packaging/darc-int-dotnet-aspnetcore-0bc3c376/nuget/v3/index.json" />
     <!--  End: Package sources from dotnet-aspnetcore -->
     <!--  Begin: Package sources from dotnet-efcore -->
     <add key="darc-int-dotnet-efcore-8d3ca1a-2" value="https://pkgs.dev.azure.com/dnceng/_packaging/darc-int-dotnet-efcore-8d3ca1a2-2/nuget/v3/index.json" />
     <add key="darc-int-dotnet-efcore-8d3ca1a-1" value="https://pkgs.dev.azure.com/dnceng/_packaging/darc-int-dotnet-efcore-8d3ca1a2-1/nuget/v3/index.json" />
     <add key="darc-int-dotnet-efcore-8d3ca1a" value="https://pkgs.dev.azure.com/dnceng/_packaging/darc-int-dotnet-efcore-8d3ca1a2/nuget/v3/index.json" />
->>>>>>> 6ce87860
     <!--  End: Package sources from dotnet-efcore -->
     <!--  Begin: Package sources from dotnet-msbuild -->
     <!--  End: Package sources from dotnet-msbuild -->
     <!--  Begin: Package sources from dotnet-runtime -->
-<<<<<<< HEAD
-=======
     <add key="darc-int-dotnet-runtime-7211aa0" value="https://pkgs.dev.azure.com/dnceng/internal/_packaging/darc-int-dotnet-runtime-7211aa01/nuget/v3/index.json" />
->>>>>>> 6ce87860
     <!--  End: Package sources from dotnet-runtime -->
     <!--  Begin: Package sources from dotnet-templating -->
     <!--  End: Package sources from dotnet-templating -->
     <!--  Begin: Package sources from dotnet-windowsdesktop -->
-<<<<<<< HEAD
-=======
     <add key="darc-int-dotnet-windowsdesktop-e88d9f3" value="https://pkgs.dev.azure.com/dnceng/internal/_packaging/darc-int-dotnet-windowsdesktop-e88d9f31/nuget/v3/index.json" />
->>>>>>> 6ce87860
     <!--  End: Package sources from dotnet-windowsdesktop -->
     <!--End: Package sources managed by Dependency Flow automation. Do not edit the sources above.-->
     <add key="dotnet-tools" value="https://pkgs.dev.azure.com/dnceng/public/_packaging/dotnet-tools/nuget/v3/index.json" />
@@ -48,30 +37,20 @@
     <clear />
     <!--Begin: Package sources managed by Dependency Flow automation. Do not edit the sources below.-->
     <!--  Begin: Package sources from dotnet-aspnetcore -->
-<<<<<<< HEAD
-    <!--  End: Package sources from dotnet-aspnetcore -->
-    <!--  Begin: Package sources from dotnet-efcore -->
-=======
     <add key="darc-int-dotnet-aspnetcore-0bc3c37" value="true" />
     <!--  End: Package sources from dotnet-aspnetcore -->
     <!--  Begin: Package sources from dotnet-efcore -->
     <add key="darc-int-dotnet-efcore-8d3ca1a" value="true" />
     <add key="darc-int-dotnet-efcore-8d3ca1a-1" value="true" />
     <add key="darc-int-dotnet-efcore-8d3ca1a-2" value="true" />
->>>>>>> 6ce87860
     <!--  End: Package sources from dotnet-efcore -->
     <!--  Begin: Package sources from dotnet-msbuild -->
     <!--  End: Package sources from dotnet-msbuild -->
     <!--  Begin: Package sources from dotnet-runtime -->
-<<<<<<< HEAD
-    <!--  End: Package sources from dotnet-runtime -->
-    <!--  Begin: Package sources from dotnet-windowsdesktop -->
-=======
     <add key="darc-int-dotnet-runtime-7211aa0" value="true" />
     <!--  End: Package sources from dotnet-runtime -->
     <!--  Begin: Package sources from dotnet-windowsdesktop -->
     <add key="darc-int-dotnet-windowsdesktop-e88d9f3" value="true" />
->>>>>>> 6ce87860
     <!--  End: Package sources from dotnet-windowsdesktop -->
     <!--End: Package sources managed by Dependency Flow automation. Do not edit the sources above.-->
   </disabledPackageSources>
