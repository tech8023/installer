--- conflicted
+++ resolved
@@ -13,11 +13,7 @@
     <add key="darc-pub-dotnet-corefx-d6302a7" value="https://pkgs.dev.azure.com/dnceng/public/_packaging/darc-pub-dotnet-corefx-d6302a72/nuget/v3/index.json" />
     <add key="darc-pub-dotnet-aspnetcore-c75b3f7" value="https://pkgs.dev.azure.com/dnceng/public/_packaging/darc-pub-dotnet-aspnetcore-c75b3f7a/nuget/v3/index.json" />
     <!--End: Package sources managed by Dependency Flow automation. Do not edit the sources above.-->
-<<<<<<< HEAD
-    <!-- 3.0.3 runtme pack/apphost packs are needed for tests, and not on nuget.org yet or other feeds below. Darc cannot see that due to nonstandard way these are pulled in to a non-3.0 branch -->
-=======
     <!-- 3.0.3 runtime pack/apphost packs are needed for tests, and not on nuget.org yet or other feeds below. Darc cannot see that due to nonstandard way these are pulled in to a non-3.0 branch -->
->>>>>>> ea3ba026
     <add key="darc-pub-dotnet-core-setup-c03f2fe" value="https://pkgs.dev.azure.com/dnceng/public/_packaging/darc-pub-dotnet-core-setup-c03f2fe6/nuget/v3/index.json" />
     <add key="darc-pub-dotnet-aspnetcore-bd1e14b" value="https://pkgs.dev.azure.com/dnceng/public/_packaging/darc-pub-dotnet-aspnetcore-bd1e14b7/nuget/v3/index.json" />
     <add key="dotnet-core" value="https://dotnetfeed.blob.core.windows.net/dotnet-core/index.json" />
