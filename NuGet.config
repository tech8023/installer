--- conflicted
+++ resolved
@@ -7,8 +7,6 @@
     <clear />
     <!--Begin: Package sources managed by Dependency Flow automation. Do not edit the sources below.-->
     <!--  Begin: Package sources from dotnet-aspnetcore -->
-    <add key="darc-int-dotnet-aspnetcore-c911002-1" value="https://pkgs.dev.azure.com/dnceng/internal/_packaging/darc-int-dotnet-aspnetcore-c911002a-1/nuget/v3/index.json" />
-    <add key="darc-int-dotnet-aspnetcore-c911002" value="https://pkgs.dev.azure.com/dnceng/internal/_packaging/darc-int-dotnet-aspnetcore-c911002a/nuget/v3/index.json" />
     <!--  End: Package sources from dotnet-aspnetcore -->
     <!--  Begin: Package sources from dotnet-emsdk -->
     <add key="darc-pub-dotnet-emsdk-ee0a97a" value="https://pkgs.dev.azure.com/dnceng/public/_packaging/darc-pub-dotnet-emsdk-ee0a97a0/nuget/v3/index.json" />
@@ -17,13 +15,10 @@
     <add key="darc-pub-DotNet-msbuild-Trusted-ae57d10" value="https://pkgs.dev.azure.com/dnceng/public/_packaging/darc-pub-DotNet-msbuild-Trusted-ae57d105/nuget/v3/index.json" />
     <!--  End: Package sources from DotNet-msbuild-Trusted -->
     <!--  Begin: Package sources from dotnet-runtime -->
-    <add key="darc-int-dotnet-runtime-c24d9a9" value="https://pkgs.dev.azure.com/dnceng/internal/_packaging/darc-int-dotnet-runtime-c24d9a9c/nuget/v3/index.json" />
     <!--  End: Package sources from dotnet-runtime -->
     <!--  Begin: Package sources from dotnet-templating -->
-    <add key="darc-int-dotnet-templating-f165ace" value="https://pkgs.dev.azure.com/dnceng/internal/_packaging/darc-int-dotnet-templating-f165acec/nuget/v3/index.json" />
     <!--  End: Package sources from dotnet-templating -->
     <!--  Begin: Package sources from dotnet-windowsdesktop -->
-    <add key="darc-int-dotnet-windowsdesktop-1217354" value="https://pkgs.dev.azure.com/dnceng/internal/_packaging/darc-int-dotnet-windowsdesktop-1217354c/nuget/v3/index.json" />
     <!--  End: Package sources from dotnet-windowsdesktop -->
     <!--End: Package sources managed by Dependency Flow automation. Do not edit the sources above.-->
     <add key="dotnet-tools" value="https://pkgs.dev.azure.com/dnceng/public/_packaging/dotnet-tools/nuget/v3/index.json" />
@@ -42,20 +37,11 @@
   <disabledPackageSources>
     <!--Begin: Package sources managed by Dependency Flow automation. Do not edit the sources below.-->
     <!--  Begin: Package sources from dotnet-aspnetcore -->
-    <add key="darc-int-dotnet-aspnetcore-c911002" value="true" />
-    <add key="darc-int-dotnet-aspnetcore-c911002-1" value="true" />
     <!--  End: Package sources from dotnet-aspnetcore -->
     <!--  Begin: Package sources from dotnet-runtime -->
-<<<<<<< HEAD
-    <add key="darc-int-dotnet-runtime-c24d9a9" value="true" />
     <!--  Begin: Package sources from dotnet-templating -->
-    <add key="darc-int-dotnet-templating-f165ace" value="true" />
-=======
-    <!--  Begin: Package sources from dotnet-templating -->
->>>>>>> a8858e93
     <!--  End: Package sources from dotnet-templating -->
     <!--  Begin: Package sources from dotnet-windowsdesktop -->
-    <add key="darc-int-dotnet-windowsdesktop-1217354" value="true" />
     <!--  End: Package sources from dotnet-windowsdesktop -->
     <!--  End: Package sources from dotnet-runtime -->
     <!--  Begin: Package sources from dotnet-windowsdesktop -->
