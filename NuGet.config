--- conflicted
+++ resolved
@@ -8,24 +8,16 @@
     <clear />
     <!--Begin: Package sources managed by Dependency Flow automation. Do not edit the sources below.-->
     <!--  Begin: Package sources from dotnet-aspnetcore -->
-<<<<<<< HEAD
-=======
     <add key="darc-int-dotnet-aspnetcore-b908e91" value="https://pkgs.dev.azure.com/dnceng/_packaging/darc-int-dotnet-aspnetcore-b908e913/nuget/v3/index.json" />
->>>>>>> f32882fa
     <!--  End: Package sources from dotnet-aspnetcore -->
     <!--  Begin: Package sources from dotnet-corefx -->
     <add key="darc-int-dotnet-corefx-7711b93" value="https://pkgs.dev.azure.com/dnceng/_packaging/darc-int-dotnet-corefx-7711b939/nuget/v3/index.json" />
     <!--  End: Package sources from dotnet-corefx -->
     <!--  Begin: Package sources from dotnet-core-setup -->
-<<<<<<< HEAD
-    <!--  End: Package sources from dotnet-core-setup -->
-    <!--  Begin: Package sources from dotnet-templating -->
-=======
     <add key="darc-int-dotnet-core-setup-aae0024" value="https://pkgs.dev.azure.com/dnceng/_packaging/darc-int-dotnet-core-setup-aae00246/nuget/v3/index.json" />
     <!--  End: Package sources from dotnet-core-setup -->
     <!--  Begin: Package sources from dotnet-templating -->
     <add key="darc-int-dotnet-templating-8de231d" value="https://pkgs.dev.azure.com/dnceng/_packaging/darc-int-dotnet-templating-8de231da/nuget/v3/index.json" />
->>>>>>> f32882fa
     <!--  End: Package sources from dotnet-templating -->
     <!--End: Package sources managed by Dependency Flow automation. Do not edit the sources above.-->
     <add key="dotnet-tools" value="https://pkgs.dev.azure.com/dnceng/public/_packaging/dotnet-tools/nuget/v3/index.json" />
@@ -40,24 +32,16 @@
     <clear />
     <!--Begin: Package sources managed by Dependency Flow automation. Do not edit the sources below.-->
     <!--  Begin: Package sources from dotnet-templating -->
-<<<<<<< HEAD
-    <!--  End: Package sources from dotnet-templating -->
-    <!--  Begin: Package sources from dotnet-aspnetcore -->
-=======
     <add key="darc-int-dotnet-templating-8de231d" value="true" />
     <!--  End: Package sources from dotnet-templating -->
     <!--  Begin: Package sources from dotnet-aspnetcore -->
     <add key="darc-int-dotnet-aspnetcore-b908e91" value="true" />
->>>>>>> f32882fa
     <!--  End: Package sources from dotnet-aspnetcore -->
     <!--  Begin: Package sources from dotnet-corefx -->
     <add key="darc-int-dotnet-corefx-7711b93" value="true" />
     <!--  End: Package sources from dotnet-corefx -->
     <!--  Begin: Package sources from dotnet-core-setup -->
-<<<<<<< HEAD
-=======
     <add key="darc-int-dotnet-core-setup-aae0024" value="true" />
->>>>>>> f32882fa
     <!--  End: Package sources from dotnet-core-setup -->
     <!--End: Package sources managed by Dependency Flow automation. Do not edit the sources above.-->
   </disabledPackageSources>
