<Project ToolsVersion="15.0" xmlns="http://schemas.microsoft.com/developer/msbuild/2003">
  <PropertyGroup>
    <CLITargets Condition=" '$(CLITargets)' == '' ">Prepare;ComposeSdk;Test;Package;Publish</CLITargets>
    <Configuration Condition=" '$(Configuration)' == '' ">Debug</Configuration>
    <!-- Currently, 'arm*' SDK's do not include the LZMA for performance upon extraction of the NuGet archive. -->
    <!-- https://github.com/dotnet/cli/issues/8800 -->
    <IncludeNuGetPackageArchive Condition=" $(Architecture.StartsWith('arm')) ">false</IncludeNuGetPackageArchive>
    <IncludeNuGetPackageArchive Condition=" '$(IncludeNuGetPackageArchive)' == '' ">true</IncludeNuGetPackageArchive>
    <SkipBuildingInstallers Condition=" '$(SkipBuildingInstallers)' == '' AND
        ($(Rid.StartsWith('rhel.6'))
        OR $(Rid.StartsWith('linux-musl'))
        OR $(Rid.StartsWith('fedora.27'))
        OR $(Rid.StartsWith('opensuse.42.3'))
        OR $(Rid.StartsWith('ubuntu.18.04')))">true</SkipBuildingInstallers>
    <SkipBuildingInstallers Condition=" '$(SkipBuildingInstallers)' == '' ">false</SkipBuildingInstallers>

    <UsePortableLinuxSharedFramework Condition=" '$(UsePortableLinuxSharedFramework)' == '' AND '$(OSPlatform)' == 'linux' AND '$(Rid)' != 'rhel.6-x64' AND '$(Rid)' != 'linux-musl-x64' ">true</UsePortableLinuxSharedFramework>
    <IncludeSharedFrameworksForBackwardsCompatibilityTests Condition=" $(IncludeSharedFrameworksForBackwardsCompatibilityTests) == ''
        AND '$(Rid)' != 'linux-x64'
        AND '$(Rid)' != 'rhel.6-x64'
        AND '$(Rid)' != 'linux-musl-x64'
        AND '$(Rid)' != 'fedora.27-x64'
        AND '$(Rid)' != 'opensuse.42.3-x64'
        AND '$(Rid)' != 'ubuntu.18.04-x64'">true</IncludeSharedFrameworksForBackwardsCompatibilityTests>
    <HighEntropyVA>true</HighEntropyVA>

    <!-- Only use asset target fallback that we set (not implicit one to net461). -->
    <DisableImplicitAssetTargetFallback>true</DisableImplicitAssetTargetFallback>

    <!-- NU1701: Disable asset target fallback warning globally since it does not work transitively on NoWarn of individual packages -->
    <!-- Since we disabled the implict fallback to net461, this will only kick in when we have an explicit fallback and we don't need to be warned about it doing what we asked it to do. -->
    <!-- NU5104: Disable 'A stable release of a package should not have a prerelease dependency' warning globally -->
    <!-- The "pack" command under 'buildCrossTargeting' for 'Microsoft.DotNet.MSBuildSdkResolver' throws a "NU5104" warning/error while using a "2.1.300" stage0 SDK. For: Linux-x64, Linux-arm, and Linux-arm64 -->
    <NoWarn>NU1701;NU5104</NoWarn>

    <TreatWarningsAsErrors>true</TreatWarningsAsErrors>
<<<<<<< HEAD

    <IncludeWpfAndWinForms Condition=" '$(IncludeWpfAndWinForms)' == '' AND '$(OS)' == 'Windows_NT' ">true</IncludeWpfAndWinForms>
    <IncludeWpfAndWinForms Condition=" '$(IncludeWpfAndWinForms)' == '' ">false</IncludeWpfAndWinForms>
=======
    <MSBuildTreatWarningsAsErrors>true</MSBuildTreatWarningsAsErrors>
>>>>>>> fb57b1d6
  </PropertyGroup>
</Project><|MERGE_RESOLUTION|>--- conflicted
+++ resolved
@@ -34,12 +34,9 @@
     <NoWarn>NU1701;NU5104</NoWarn>
 
     <TreatWarningsAsErrors>true</TreatWarningsAsErrors>
-<<<<<<< HEAD
+    <MSBuildTreatWarningsAsErrors>true</MSBuildTreatWarningsAsErrors>
 
     <IncludeWpfAndWinForms Condition=" '$(IncludeWpfAndWinForms)' == '' AND '$(OS)' == 'Windows_NT' ">true</IncludeWpfAndWinForms>
     <IncludeWpfAndWinForms Condition=" '$(IncludeWpfAndWinForms)' == '' ">false</IncludeWpfAndWinForms>
-=======
-    <MSBuildTreatWarningsAsErrors>true</MSBuildTreatWarningsAsErrors>
->>>>>>> fb57b1d6
   </PropertyGroup>
 </Project>