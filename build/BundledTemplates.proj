<Project ToolsVersion="15.0" DefaultTargets="CopyTemplateToOutput">
  <Import Project="$([MSBuild]::GetDirectoryNameOfFileAbove($(MSBuildThisFileDirectory), dir.props))\dir.props" />
  <Import Project="$([MSBuild]::GetDirectoryNameOfFileAbove($(MSBuildThisFileDirectory), dir.tasks))\dir.tasks" />

  <Target Name="CopyTemplateToOutput"
          DependsOnTargets="PrepareBundledTemplateProps;
                            EnsureTemplateRestored;
                            GetTemplateItemsToCopy"
          Inputs="@(TemplateContent)"
          Outputs="@(TemplateContent->'$(TemplateLayoutDirectory)/%(RecursiveDir)%(FileName)%(Extension)')">
    <Copy SourceFiles="@(TemplateContent)"
          DestinationFiles="@(TemplateContent->'$(TemplateLayoutDirectory)/%(RecursiveDir)%(FileName)%(Extension)')" />
    
    <Message Text="Copied template $(TemplateFillInPackageName) from $(TemplateNuPkgPath) to $(TemplateLayoutDirectory)."
             Importance="High" />
  </Target>

  <Target Name="GetTemplateItemsToCopy">
    <ItemGroup>
      <TemplateContent Include="$(TemplateNuPkgPath)/$(TemplateFillInPackageName.ToLower()).$(TemplateFillInPackageVersion.ToLower()).nupkg" />
    </ItemGroup>
  </Target>

  <Target Name="EnsureTemplateRestored"
<<<<<<< HEAD
          Condition="!Exists('$(TemplateNuPkgPath)/$(TemplatePackageName.ToLower()).nuspec')">
=======
          Condition="!Exists('$(TemplateNuPkgPath)/$(TemplateFillInPackageName.ToLower()).nuspec')">
>>>>>>> 0e346aa5
    <DotNetRestore ToolPath="$(PreviousStageDirectory)"
                   ProjectPath="$(MSBuildThisFileDirectory)/templates/templates.csproj"
                   AdditionalParameters="/p:TargetFramework=netcoreapp1.0 /p:TemplateFillInPackageName=$(TemplateFillInPackageName) /p:TemplateFillInPackageVersion=$(TemplateFillInPackageVersion)" />
  </Target>

  <Target Name="PrepareBundledTemplateProps">
    <PropertyGroup>
      <TemplateNuPkgPath>$(NuGetPackagesDir)/$(TemplateFillInPackageName.ToLower())/$(TemplateFillInPackageVersion.ToLower())</TemplateNuPkgPath>
    </PropertyGroup>
  </Target>
</Project><|MERGE_RESOLUTION|>--- conflicted
+++ resolved
@@ -22,11 +22,7 @@
   </Target>
 
   <Target Name="EnsureTemplateRestored"
-<<<<<<< HEAD
-          Condition="!Exists('$(TemplateNuPkgPath)/$(TemplatePackageName.ToLower()).nuspec')">
-=======
           Condition="!Exists('$(TemplateNuPkgPath)/$(TemplateFillInPackageName.ToLower()).nuspec')">
->>>>>>> 0e346aa5
     <DotNetRestore ToolPath="$(PreviousStageDirectory)"
                    ProjectPath="$(MSBuildThisFileDirectory)/templates/templates.csproj"
                    AdditionalParameters="/p:TargetFramework=netcoreapp1.0 /p:TemplateFillInPackageName=$(TemplateFillInPackageName) /p:TemplateFillInPackageVersion=$(TemplateFillInPackageVersion)" />
