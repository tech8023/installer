--- conflicted
+++ resolved
@@ -1,12 +1,11 @@
 <Project ToolsVersion="14.0" DefaultTargets="Test">
   <Import Project="test/TestPackageProjects.targets" />
   <Import Project="test/TestProjects.targets" />
-  <Import Project="test/OverlaySdkOnLKG.targets" />
 
   <PropertyGroup>
     <PathListSeparator>:</PathListSeparator>
     <PathListSeparator Condition=" '$(OS)' == 'Windows_NT' ">%3b</PathListSeparator>
-    <ExecPath>$(SdkOutputDirectory)$(PathListSeparator)$(PATH)</ExecPath>
+    <ExecPath>$(OutputDirectory)$(PathListSeparator)$(PATH)</ExecPath>
     <ExecPath Condition=" '$(OS)' == 'Windows_NT' ">$(OutputDirectory)</ExecPath>
     <TestPackagesDir>$(TestOutputDir)/packages/</TestPackagesDir>
     <TestArtifactsDir>$(TestOutputDir)/artifacts/</TestArtifactsDir>
@@ -15,7 +14,7 @@
 
   <Target Name="Test"
           Condition=" '$(CLIBUILD_SKIP_TESTS)' != 'true' And !$(Architecture.StartsWith('arm')) "
-          DependsOnTargets="TestsForBuildItself;BuildTests;">
+          DependsOnTargets="BuildTests;">
 
     <!-- Make ure the test packages directory exists so that it's not an error to have it as a package source -->
     <MakeDir Directories="$(TestPackagesDir)" />
@@ -30,7 +29,7 @@
           PreviousStageProps=$(NextStagePropsPath);
           TestProject=%(TestProjects.Identity);
           TestResultXmlDir=$(TestResultXmlDir);
-          ToolPath=$(SdkOutputDirectory);
+          ToolPath=$(OutputDirectory);
           WorkingDirectory=$([System.IO.Directory]::GetParent(%(TestProjects.Identity)))
         </Properties>
       </ProjectsToTest>
@@ -85,26 +84,22 @@
 
   <Target Name="PrepareTests"
           DependsOnTargets="Init;
-                            SetupTestProjectData;
-                            OverlaySdkOnLKG">
+                            SetupTestProjectData">
     <MakeDir Directories="$(TestPackagesDir)" Condition="!Exists('$(TestPackagesDir)')"/>
   </Target>
 
   <Target Name="RestoreTests"
           DependsOnTargets="PrepareTests;
                             CreateTestAssetPackageNuPkgs;">
-<<<<<<< HEAD
-    <DotNetRestore ToolPath="$(SdkOutputDirectory)"
-=======
+
     <DotNetRestore ToolPath="$(OutputDirectory)"
->>>>>>> 0e346aa5
                    ProjectPath="&quot;$(TestDirectory)/Microsoft.DotNet.Cli.Tests.sln&quot;"
                    AdditionalParameters="/p:PreviousStageProps=$(NextStagePropsPath)" />
   </Target>
 
   <Target Name="BuildTests"
           DependsOnTargets="RestoreTests;">
-    <DotNetBuild ToolPath="$(SdkOutputDirectory)"
+    <DotNetBuild ToolPath="$(OutputDirectory)"
                  ProjectPath="&quot;$(TestDirectory)/Microsoft.DotNet.Cli.Tests.sln&quot;"
                  AdditionalParameters="/p:PreviousStageProps=$(NextStagePropsPath)"
                  MaxCpuCount="1" />
@@ -114,7 +109,7 @@
           DependsOnTargets="SetupTestPackageProjectData;"
           Outputs="%(TestPackageProject.Identity)">
 
-    <DotNetRestore ToolPath="$(SdkOutputDirectory)"
+    <DotNetRestore ToolPath="$(OutputDirectory)"
                    WorkingDirectory="$([System.IO.Directory]::GetParent('%(TestPackageProject.ProjectPath)'))"
                    ProjectPath="%(TestPackageProject.ProjectPath)"
                    AdditionalParameters="/p:RestoreAdditionalProjectSources=$(TestOutputDir)/packages /p:PreviousStageProps=$(NextStagePropsPath)"
@@ -123,26 +118,13 @@
     <!-- https://github.com/NuGet/Home/issues/4063 -->
     <DotNetPack Output="$(TestPackagesDir)"
                 ProjectPath="%(TestPackageProject.ProjectPath)"
-                ToolPath="$(SdkOutputDirectory)"
+                ToolPath="$(OutputDirectory)"
                 VersionSuffix="%(TestPackageProject.VersionSuffix)"
                 MsbuildArgs="%(TestPackageProject.MsbuildArgs) /p:SdkNuGetVersion=$(SdkNugetVersion) /p:RestoreAdditionalProjectSources=$(TestOutputDir)/packages /p:PreviousStageProps=$(NextStagePropsPath)" />
-<<<<<<< HEAD
-=======
-
-  </Target>
->>>>>>> 0e346aa5
-
-  <Target Name="TestsForBuildItself">
-    <DotNetMSBuild Arguments="/v:diag $(RepoRoot)/test/MsBuildScript.Tests/runtests.target"
-                   ToolPath="$(PreviousStageDirectory)" />
   </Target>
 
   <Target Name="EnsureStageSeparation">
-<<<<<<< HEAD
-    <DotNetMSBuild Arguments="/v:diag $(RepoRoot)/build_projects/Microsoft.DotNet.Cli.Build.SelfTest/InvokeWithStage0.proj /p:OutputDirectory=&quot;$(SdkOutputDirectory)&quot;"
-=======
     <DotNetMSBuild Arguments="/v:diag $(RepoRoot)/build_projects/Microsoft.DotNet.Cli.Build.SelfTest/InvokeWithStage0.proj /p:OutputDirectory=&quot;$(OutputDirectory)&quot;"
->>>>>>> 0e346aa5
                    ToolPath="$(PreviousStageDirectory)" />
   </Target>
 </Project>