<?xml version="1.0" encoding="utf-8"?>
<Project ToolsVersion="14.0" xmlns="http://schemas.microsoft.com/developer/msbuild/2003">
  <PropertyGroup>
    <CombinedHostHostFxrFrameworkSdkOutputDirectory>$(LayoutDirectory)/$(ArtifactNameCombinedHostHostFxrFrameworkSdk)</CombinedHostHostFxrFrameworkSdkOutputDirectory>
  </PropertyGroup>

  <Target DependsOnTargets="Init" Name="SetupLayoutInputsOutputs" >
    <!-- Set up Items with Layout Input Files -->
    <ItemGroup>
      <SdkLayoutInput Include="$(OutputDirectory)/sdk/**/*" />
      <CombinedHostHostFxrFrameworkSdkInput Include="$(OutputDirectory)/**/*" />

<<<<<<< HEAD
      <AspNetRuntimeFilesInput Include="$(AspNetRuntimePackageStorePublishDirectory)/**/*" />
=======
      <AspNetRuntimeFilesInput Include="$(AspNetCoreSharedFxPublishDirectory)/**/*" />

      <MSBuildExtensionsInput Include="$(MSBuildExtensionsLayoutDirectory)/msbuildExtensions/**/*" />
      <MSBuildExtensionsVerInput Include="$(MSBuildExtensionsLayoutDirectory)/msbuildExtensions-ver/**/*" />
      <CombinedMSBuildExtensionsInput Include="@(MSBuildExtensionsInput)" />
      <CombinedMSBuildExtensionsInput Include="@(MSBuildExtensionsVerInput)" />
>>>>>>> 0e346aa5
    </ItemGroup>

    <MakeRelative
      Path1="$(OutputDirectory)/"
      Path2="%(SdkLayoutInput.Identity)" >
      <Output TaskParameter="RelativePath" ItemName="SdkRelativeOutputFiles" />
    </MakeRelative>
    <MakeRelative
      Path1="$(OutputDirectory)/"
      Path2="%(CombinedHostHostFxrFrameworkSdkInput.Identity)" >
      <Output TaskParameter="RelativePath" ItemName="CombinedHostHostFxrFrameworkSdkRelativeOutputFiles" />
    </MakeRelative>

    <ItemGroup>
      <CombinedMSBuildExtensionsRelativeOutputFiles Include="@(MSBuildExtensionsRelativeOutputFiles)" />
      <CombinedMSBuildExtensionsRelativeOutputFiles Include="@(MSBuildExtensionsVerRelativeOutputFiles -> '14.0/%(Identity)')" />
    </ItemGroup>

    <!-- Set up Items Defining Layouts for easy change -->
    <ItemGroup>
      <LayoutDefinition Include="Sdk">
        <InputFiles>@(SdkLayoutInput)</InputFiles>
        <OutputFiles>@(SdkRelativeOutputFiles -> '$(SdkLayoutOutputDirectory)/%(Identity)')</OutputFiles>
        <NameWithVersion>$(ArtifactNameWithVersionSdk)</NameWithVersion>
        <Name>$(ArtifactNameSdk)</Name>
      </LayoutDefinition>

      <LayoutDefinition Include="CombinedHostHostFxrFrameworkSdk">
        <InputFiles>@(CombinedHostHostFxrFrameworkSdkInput)</InputFiles>
        <OutputFiles>@(CombinedHostHostFxrFrameworkSdkRelativeOutputFiles -> '$(CombinedHostHostFxrFrameworkSdkOutputDirectory)/%(Identity)')</OutputFiles>
        <NameWithVersion>$(ArtifactNameWithVersionCombinedHostHostFxrFrameworkSdk)</NameWithVersion>
        <Name>$(ArtifactNameCombinedHostHostFxrFrameworkSdk)</Name>
        <ExcludePatterns Condition=" '$(OSName)' == 'win' ">$(WindowsSatelliteAssembliesRegEx)</ExcludePatterns>
        <ExcludePatterns Condition=" '$(OSName)' != 'win' ">$(SatelliteAssemblies)</ExcludePatterns>
      </LayoutDefinition>
    </ItemGroup>
  </Target>

  <Target Name="Layout"
          DependsOnTargets="Init;SetupLayoutInputsOutputs"
          Inputs="@(LayoutDefinition -> '%(InputFiles)')"
          Outputs="@(LayoutDefinition -> '%(OutputFiles)')" >

    <!-- Copy Files to layout directories based on defintiions -->
    <Copy SourceFiles="%(LayoutDefinition.InputFiles)"
          DestinationFiles="%(LayoutDefinition.OutputFiles)"
          SkipUnchangedFiles="true" />
  </Target>

</Project><|MERGE_RESOLUTION|>--- conflicted
+++ resolved
@@ -10,16 +10,12 @@
       <SdkLayoutInput Include="$(OutputDirectory)/sdk/**/*" />
       <CombinedHostHostFxrFrameworkSdkInput Include="$(OutputDirectory)/**/*" />
 
-<<<<<<< HEAD
-      <AspNetRuntimeFilesInput Include="$(AspNetRuntimePackageStorePublishDirectory)/**/*" />
-=======
       <AspNetRuntimeFilesInput Include="$(AspNetCoreSharedFxPublishDirectory)/**/*" />
 
       <MSBuildExtensionsInput Include="$(MSBuildExtensionsLayoutDirectory)/msbuildExtensions/**/*" />
       <MSBuildExtensionsVerInput Include="$(MSBuildExtensionsLayoutDirectory)/msbuildExtensions-ver/**/*" />
       <CombinedMSBuildExtensionsInput Include="@(MSBuildExtensionsInput)" />
       <CombinedMSBuildExtensionsInput Include="@(MSBuildExtensionsVerInput)" />
->>>>>>> 0e346aa5
     </ItemGroup>
 
     <MakeRelative
