<?xml version="1.0" encoding="utf-8"?>
<Dependencies>
  <ProductDependencies>
    <!-- Winforms / WPF -->
<<<<<<< HEAD
    <Dependency Name="Microsoft.WindowsDesktop.App" Version="3.0.0-preview5-27619-16">
      <Uri>https://github.com/dotnet/core-setup</Uri>
      <Sha>04641968d5ab5bda06d046737ef1685b5a9184ec</Sha>
    </Dependency>
    <Dependency Name="Microsoft.NETCore.App" Version="3.0.0-preview5-27619-16">
      <Uri>https://github.com/dotnet/core-setup</Uri>
      <Sha>04641968d5ab5bda06d046737ef1685b5a9184ec</Sha>
=======
    <Dependency Name="Microsoft.WindowsDesktop.App" Version="3.0.0-preview4-27622-9">
      <Uri>https://dev.azure.com/devdiv/DevDiv/_git/DotNet-Trusted</Uri>
      <Sha>9907f85d098030747278934510a4d80b4e4fccb2</Sha>
>>>>>>> c473c5b8
    </Dependency>
    <Dependency Name="NETStandard.Library.Ref" Version="2.1.0-preview5-27619-16">
      <Uri>https://github.com/dotnet/core-setup</Uri>
      <Sha>04641968d5ab5bda06d046737ef1685b5a9184ec</Sha>
    </Dependency>
    <Dependency Name="Microsoft.AspNetCore.App.Ref" Version="3.0.0-preview5-19221-03">
      <Uri>https://github.com/aspnet/AspNetCore</Uri>
      <Sha>e42f979ccab61f1b5d14b585439071e244c1b644</Sha>
    </Dependency>
    <Dependency Name="Microsoft.AspNetCore.App.Runtime.win-x64" Version="3.0.0-preview5-19221-03">
      <Uri>https://github.com/aspnet/AspNetCore</Uri>
      <Sha>e42f979ccab61f1b5d14b585439071e244c1b644</Sha>
    </Dependency>
    <Dependency Name="Microsoft.AspNetCore.DeveloperCertificates.XPlat" Version="3.0.0-preview5-19221-03">
      <Uri>https://github.com/aspnet/AspNetCore</Uri>
      <Sha>e42f979ccab61f1b5d14b585439071e244c1b644</Sha>
    </Dependency>
    <Dependency Name="dotnet-dev-certs" Version="3.0.0-preview5-19221-03">
      <Uri>https://github.com/aspnet/AspNetCore</Uri>
      <Sha>e42f979ccab61f1b5d14b585439071e244c1b644</Sha>
    </Dependency>
    <Dependency Name="dotnet-sql-cache" Version="3.0.0-preview5-19221-03">
      <Uri>https://github.com/aspnet/AspNetCore</Uri>
      <Sha>e42f979ccab61f1b5d14b585439071e244c1b644</Sha>
    </Dependency>
    <Dependency Name="dotnet-user-secrets" Version="3.0.0-preview5-19221-03">
      <Uri>https://github.com/aspnet/AspNetCore</Uri>
      <Sha>e42f979ccab61f1b5d14b585439071e244c1b644</Sha>
    </Dependency>
    <Dependency Name="dotnet-watch" Version="3.0.0-preview5-19221-03">
      <Uri>https://github.com/aspnet/AspNetCore</Uri>
      <Sha>e42f979ccab61f1b5d14b585439071e244c1b644</Sha>
    </Dependency>
    <Dependency Name="Microsoft.DotNet.Common.ItemTemplates" Version="1.0.2-beta5.19219.1">
      <Uri>https://github.com/dotnet/templating</Uri>
      <Sha>c01de3fd223affb9f861260f41ebcc12e473a9ad</Sha>
    </Dependency>
    <Dependency Name="Microsoft.Dotnet.Toolset.Internal" Version="3.0.100-preview5.19219.7">
      <Uri>https://github.com/dotnet/toolset</Uri>
      <Sha>677183543306a9b41960a1bc1e2db369bbf4dc44</Sha>
    </Dependency>
    <Dependency Name="NETStandard.Library" Version="2.1.0-prerelease.19219.2">
      <Uri>https://github.com/dotnet/standard</Uri>
      <Sha>ab24a5de1bf2d8b71eff678798b65bd562630ae2</Sha>
    </Dependency>
    <Dependency Name="Microsoft.NET.Sdk" Version="3.0.100-preview5.19212.8">
      <Uri>https://github.com/dotnet/sdk</Uri>
      <Sha>6916b50efb78f126aa68a5d183993f55fb6e03c9</Sha>
    </Dependency>
    <Dependency Name="Microsoft.DotNet.MSBuildSdkResolver" Version="3.0.100-preview5.19219.4">
      <Uri>https://github.com/dotnet/cli</Uri>
      <Sha>6487f2fd7a2d9cb44bad72d6c36af289de2d721f</Sha>
    </Dependency>
    <Dependency Name="Microsoft.Dotnet.WinForms.ProjectTemplates" Version="4.8.0-preview4.19222.1">
      <Uri>https://github.com/dotnet/winforms</Uri>
      <Sha>e88abb4ba892ae2a0b8ba053d38d4f3aff352626</Sha>
    </Dependency>
    <Dependency Name="Microsoft.DotNet.Wpf.ProjectTemplates" Version="3.0.0-preview5.19219.3">
      <Uri>https://github.com/dotnet/wpf</Uri>
      <Sha>9d07a1fac6c13b8cd4126a0aa79af8ceb3920b4d</Sha>
    </Dependency>
  </ProductDependencies>
  <ToolsetDependencies>
    <Dependency Name="Microsoft.DotNet.Arcade.Sdk" Version="1.0.0-beta.19218.7">
      <Uri>https://github.com/dotnet/arcade</Uri>
      <Sha>5e7ce5b394f3477bb0a485a4b761b7742e95be37</Sha>
    </Dependency>
  </ToolsetDependencies>
</Dependencies><|MERGE_RESOLUTION|>--- conflicted
+++ resolved
@@ -2,7 +2,6 @@
 <Dependencies>
   <ProductDependencies>
     <!-- Winforms / WPF -->
-<<<<<<< HEAD
     <Dependency Name="Microsoft.WindowsDesktop.App" Version="3.0.0-preview5-27619-16">
       <Uri>https://github.com/dotnet/core-setup</Uri>
       <Sha>04641968d5ab5bda06d046737ef1685b5a9184ec</Sha>
@@ -10,11 +9,6 @@
     <Dependency Name="Microsoft.NETCore.App" Version="3.0.0-preview5-27619-16">
       <Uri>https://github.com/dotnet/core-setup</Uri>
       <Sha>04641968d5ab5bda06d046737ef1685b5a9184ec</Sha>
-=======
-    <Dependency Name="Microsoft.WindowsDesktop.App" Version="3.0.0-preview4-27622-9">
-      <Uri>https://dev.azure.com/devdiv/DevDiv/_git/DotNet-Trusted</Uri>
-      <Sha>9907f85d098030747278934510a4d80b4e4fccb2</Sha>
->>>>>>> c473c5b8
     </Dependency>
     <Dependency Name="NETStandard.Library.Ref" Version="2.1.0-preview5-27619-16">
       <Uri>https://github.com/dotnet/core-setup</Uri>
