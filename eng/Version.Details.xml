--- conflicted
+++ resolved
@@ -98,7 +98,6 @@
       <Sha>f3f9c70be544ddd26e515de62e86f8e9dbdf0911</Sha>
       <SourceBuild RepoName="templating" ManagedOnly="true" />
     </Dependency>
-<<<<<<< HEAD
     <Dependency Name="Microsoft.NET.Sdk" Version="6.0.100-rc.2.21474.47">
       <Uri>https://dev.azure.com/dnceng/internal/_git/dotnet-sdk</Uri>
       <Sha>247094a7f64e6894986e02edc1fb67ab8e7fd25f</Sha>
@@ -107,16 +106,6 @@
     <Dependency Name="Microsoft.DotNet.MSBuildSdkResolver" Version="6.0.100-rc.2.21474.47">
       <Uri>https://dev.azure.com/dnceng/internal/_git/dotnet-sdk</Uri>
       <Sha>247094a7f64e6894986e02edc1fb67ab8e7fd25f</Sha>
-=======
-    <Dependency Name="Microsoft.NET.Sdk" Version="6.0.100-rc.2.21474.40">
-      <Uri>https://github.com/dotnet/sdk</Uri>
-      <Sha>279a14389ff6c1394e782346be347f467f4332c6</Sha>
-      <SourceBuild RepoName="sdk" ManagedOnly="true" />
-    </Dependency>
-    <Dependency Name="Microsoft.DotNet.MSBuildSdkResolver" Version="6.0.100-rc.2.21474.40">
-      <Uri>https://github.com/dotnet/sdk</Uri>
-      <Sha>279a14389ff6c1394e782346be347f467f4332c6</Sha>
->>>>>>> c760c779
     </Dependency>
     <!-- For coherency purposes, these versions should be gated by the versions of winforms and wpf routed via windowsdesktop -->
     <Dependency Name="Microsoft.Dotnet.WinForms.ProjectTemplates" Version="6.0.0-rc.2.21472.11" CoherentParentDependency="Microsoft.WindowsDesktop.App.Runtime.win-x64">
