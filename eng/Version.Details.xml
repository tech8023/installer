<?xml version="1.0" encoding="utf-8"?>
<Dependencies>
  <ProductDependencies>
    <!-- Winforms / WPF -->
    <Dependency Name="Microsoft.WindowsDesktop.App" Version="3.0.0-preview5-27617-04">
      <Uri>https://github.com/dotnet/core-setup</Uri>
      <Sha>f28abecf151695f90d303dddc682de5fae1ec479</Sha>
    </Dependency>
    <Dependency Name="Microsoft.NETCore.App" Version="3.0.0-preview5-27617-04">
      <Uri>https://github.com/dotnet/core-setup</Uri>
      <Sha>f28abecf151695f90d303dddc682de5fae1ec479</Sha>
    </Dependency>
    <Dependency Name="NETStandard.Library.Ref" Version="2.1.0-preview5-27617-04">
      <Uri>https://github.com/dotnet/core-setup</Uri>
      <Sha>f28abecf151695f90d303dddc682de5fae1ec479</Sha>
    </Dependency>
    <Dependency Name="Microsoft.AspNetCore.App.Ref" Version="3.0.0-preview5-19218-02">
      <Uri>https://github.com/aspnet/AspNetCore</Uri>
      <Sha>9c25375f0bf4b3adda1e16eda89597a49239b031</Sha>
    </Dependency>
    <Dependency Name="Microsoft.AspNetCore.App.Runtime.win-x64" Version="3.0.0-preview5-19218-02">
      <Uri>https://github.com/aspnet/AspNetCore</Uri>
      <Sha>9c25375f0bf4b3adda1e16eda89597a49239b031</Sha>
    </Dependency>
    <Dependency Name="Microsoft.AspNetCore.DeveloperCertificates.XPlat" Version="3.0.0-preview5-19218-02">
      <Uri>https://github.com/aspnet/AspNetCore</Uri>
      <Sha>9c25375f0bf4b3adda1e16eda89597a49239b031</Sha>
    </Dependency>
    <Dependency Name="dotnet-dev-certs" Version="3.0.0-preview5-19218-02">
      <Uri>https://github.com/aspnet/AspNetCore</Uri>
      <Sha>9c25375f0bf4b3adda1e16eda89597a49239b031</Sha>
    </Dependency>
    <Dependency Name="dotnet-sql-cache" Version="3.0.0-preview5-19218-02">
      <Uri>https://github.com/aspnet/AspNetCore</Uri>
      <Sha>9c25375f0bf4b3adda1e16eda89597a49239b031</Sha>
    </Dependency>
    <Dependency Name="dotnet-user-secrets" Version="3.0.0-preview5-19218-02">
      <Uri>https://github.com/aspnet/AspNetCore</Uri>
      <Sha>9c25375f0bf4b3adda1e16eda89597a49239b031</Sha>
    </Dependency>
    <Dependency Name="dotnet-watch" Version="3.0.0-preview5-19218-02">
      <Uri>https://github.com/aspnet/AspNetCore</Uri>
      <Sha>9c25375f0bf4b3adda1e16eda89597a49239b031</Sha>
    </Dependency>
    <Dependency Name="Microsoft.DotNet.Common.ItemTemplates" Version="1.0.2-beta5.19217.1">
      <Uri>https://github.com/dotnet/templating</Uri>
      <Sha>b415d1449b526338fba996d87c92a9de7f5286b8</Sha>
    </Dependency>
<<<<<<< HEAD
    <Dependency Name="Microsoft.Dotnet.Toolset.Internal" Version="3.0.100-preview5.19217.5">
      <Uri>https://github.com/dotnet/toolset</Uri>
      <Sha>f7288caac1b1fd1c460a28c1909f110c6a1dae64</Sha>
=======
    <Dependency Name="Microsoft.Dotnet.Toolset.Internal" Version="3.0.100-preview5.19218.6">
      <Uri>https://github.com/dotnet/toolset</Uri>
      <Sha>f2edaad5577852a23a531396ddb26a0aee1f8def</Sha>
>>>>>>> 771d1d1f
    </Dependency>
    <Dependency Name="NETStandard.Library" Version="2.1.0-prerelease.19217.2">
      <Uri>https://github.com/dotnet/standard</Uri>
      <Sha>25538d60f7f4c2c79cf098f2b808907d87b516a7</Sha>
    </Dependency>
    <Dependency Name="Microsoft.DotNet.MSBuildSdkResolver" Version="3.0.100-preview5.19218.1">
      <Uri>https://github.com/dotnet/cli</Uri>
      <Sha>acf9ebc74c43fc242a6529c0c9f31a3a6c13e378</Sha>
    </Dependency>
    <Dependency Name="Microsoft.Dotnet.WinForms.ProjectTemplates" Version="4.8.0-preview4.19205.5">
      <Uri>https://github.com/dotnet/winforms</Uri>
      <Sha>a875e24eff58bcc7a1bb124a6f05792639a83536</Sha>
    </Dependency>
    <Dependency Name="Microsoft.DotNet.Wpf.ProjectTemplates" Version="3.0.0-preview5.19217.4">
      <Uri>https://github.com/dotnet/wpf</Uri>
      <Sha>8beb1b2f8d5d6f7a7d85f32d09ce3fc33696e206</Sha>
    </Dependency>
  </ProductDependencies>
  <ToolsetDependencies>
    <Dependency Name="Microsoft.DotNet.Arcade.Sdk" Version="1.0.0-beta.19218.1">
      <Uri>https://github.com/dotnet/arcade</Uri>
      <Sha>46718d98c0fd03690a6a8c83da692a4a85a17902</Sha>
    </Dependency>
  </ToolsetDependencies>
</Dependencies><|MERGE_RESOLUTION|>--- conflicted
+++ resolved
@@ -46,15 +46,9 @@
       <Uri>https://github.com/dotnet/templating</Uri>
       <Sha>b415d1449b526338fba996d87c92a9de7f5286b8</Sha>
     </Dependency>
-<<<<<<< HEAD
-    <Dependency Name="Microsoft.Dotnet.Toolset.Internal" Version="3.0.100-preview5.19217.5">
-      <Uri>https://github.com/dotnet/toolset</Uri>
-      <Sha>f7288caac1b1fd1c460a28c1909f110c6a1dae64</Sha>
-=======
     <Dependency Name="Microsoft.Dotnet.Toolset.Internal" Version="3.0.100-preview5.19218.6">
       <Uri>https://github.com/dotnet/toolset</Uri>
       <Sha>f2edaad5577852a23a531396ddb26a0aee1f8def</Sha>
->>>>>>> 771d1d1f
     </Dependency>
     <Dependency Name="NETStandard.Library" Version="2.1.0-prerelease.19217.2">
       <Uri>https://github.com/dotnet/standard</Uri>
