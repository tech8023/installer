<?xml version="1.0" encoding="utf-8"?>
<Dependencies>
  <ProductDependencies>
    <Dependency Name="Microsoft.WindowsDesktop.App.Runtime.win-x64" Version="3.1.8">
      <Uri>https://github.com/dotnet/core-setup</Uri>
      <Sha>9c1330deddc14e8c564e30402d6a644c43110778</Sha>
    </Dependency>
    <Dependency Name="Microsoft.NETCore.App.Internal" Version="3.1.8-servicing.20420.1">
      <Uri>https://github.com/dotnet/core-setup</Uri>
      <Sha>9c1330deddc14e8c564e30402d6a644c43110778</Sha>
    </Dependency>
    <Dependency Name="Microsoft.NETCore.App.Runtime.win-x64" Version="3.1.8">
      <Uri>https://github.com/dotnet/core-setup</Uri>
      <Sha>9c1330deddc14e8c564e30402d6a644c43110778</Sha>
    </Dependency>
    <Dependency Name="Microsoft.NETCore.App.Host.win-x64" Version="3.1.8">
      <Uri>https://github.com/dotnet/core-setup</Uri>
      <Sha>9c1330deddc14e8c564e30402d6a644c43110778</Sha>
    </Dependency>
    <Dependency Name="Microsoft.NETCore.DotNetHostResolver" Version="3.1.8">
      <Uri>https://github.com/dotnet/core-setup</Uri>
      <Sha>9c1330deddc14e8c564e30402d6a644c43110778</Sha>
    </Dependency>
    <!-- Change blob version in GenerateLayout.targets if this is unpinned to service targeting pack -->
    <!-- No new netstandard.library planned for 3.1 timeframe at this time. -->
    <Dependency Name="NETStandard.Library.Ref" Version="2.1.0" Pinned="true">
      <Uri>https://github.com/dotnet/core-setup</Uri>
      <Sha>7d57652f33493fa022125b7f63aad0d70c52d810</Sha>
    </Dependency>
    <!-- Change blob version in GenerateLayout.targets if this is unpinned to service targeting pack -->
    <Dependency Name="Microsoft.WindowsDesktop.App.Ref" Version="3.1.0" Pinned="true">
      <Uri>https://github.com/dotnet/core-setup</Uri>
      <Sha>65f04fb6db7a5e198d05dbebd5c4ad21eb018f89</Sha>
    </Dependency>
    <!-- Change blob version in GenerateLayout.targets if this is unpinned to service targeting pack -->
    <Dependency Name="Microsoft.NETCore.App.Ref" Version="3.1.0" Pinned="true">
      <Uri>https://github.com/dotnet/core-setup</Uri>
      <Sha>65f04fb6db7a5e198d05dbebd5c4ad21eb018f89</Sha>
    </Dependency>
    <Dependency Name="Microsoft.NETCore.Platforms" Version="3.1.3" CoherentParentDependency="Microsoft.NetCore.App.Internal">
      <Uri>https://github.com/dotnet/corefx</Uri>
      <Sha>d6302a72f8eafa326d7572a02acf8f3021ebb9e8</Sha>
    </Dependency>
    <Dependency Name="Microsoft.AspNetCore.App.Ref" Version="3.1.8">
      <Uri>https://github.com/dotnet/aspnetcore</Uri>
      <Sha>c75b3f7a2fb9fe21fd96c93c070fdfa88a2fbe97</Sha>
    </Dependency>
<<<<<<< HEAD
    <Dependency Name="Microsoft.AspNetCore.App.Runtime.win-x64" Version="3.1.8">
      <Uri>https://github.com/dotnet/aspnetcore</Uri>
      <Sha>c75b3f7a2fb9fe21fd96c93c070fdfa88a2fbe97</Sha>
    </Dependency>
    <Dependency Name="Microsoft.AspNetCore.App.Ref.Internal" Version="3.1.8-servicing.20421.6">
=======
    <Dependency Name="Microsoft.AspNetCore.App.Ref.Internal" Version="3.1.8-servicing.20421.6">
      <Uri>https://github.com/dotnet/aspnetcore</Uri>
      <Sha>c75b3f7a2fb9fe21fd96c93c070fdfa88a2fbe97</Sha>
    </Dependency>
    <Dependency Name="Microsoft.AspNetCore.App.Runtime.win-x64" Version="3.1.8">
>>>>>>> ea3ba026
      <Uri>https://github.com/dotnet/aspnetcore</Uri>
      <Sha>c75b3f7a2fb9fe21fd96c93c070fdfa88a2fbe97</Sha>
    </Dependency>
    <Dependency Name="Microsoft.AspNetCore.DeveloperCertificates.XPlat" Version="3.1.8-servicing.20421.6">
      <Uri>https://github.com/dotnet/aspnetcore</Uri>
      <Sha>c75b3f7a2fb9fe21fd96c93c070fdfa88a2fbe97</Sha>
    </Dependency>
<<<<<<< HEAD
    <Dependency Name="dotnet-dev-certs" Version="3.1.8-servicing.20421.6">
      <Uri>https://github.com/dotnet/aspnetcore</Uri>
      <Sha>c75b3f7a2fb9fe21fd96c93c070fdfa88a2fbe97</Sha>
    </Dependency>
    <Dependency Name="dotnet-user-secrets" Version="3.1.8-servicing.20421.6">
      <Uri>https://github.com/dotnet/aspnetcore</Uri>
      <Sha>c75b3f7a2fb9fe21fd96c93c070fdfa88a2fbe97</Sha>
    </Dependency>
=======
    <Dependency Name="Microsoft.AspNetCore.Components.WebAssembly.Templates" Version="3.2.1">
      <Uri>https://github.com/dotnet/aspnetcore</Uri>
      <Sha>c75b3f7a2fb9fe21fd96c93c070fdfa88a2fbe97</Sha>
    </Dependency>
    <Dependency Name="dotnet-dev-certs" Version="3.1.8-servicing.20421.6">
      <Uri>https://github.com/dotnet/aspnetcore</Uri>
      <Sha>c75b3f7a2fb9fe21fd96c93c070fdfa88a2fbe97</Sha>
    </Dependency>
    <Dependency Name="dotnet-user-secrets" Version="3.1.8-servicing.20421.6">
      <Uri>https://github.com/dotnet/aspnetcore</Uri>
      <Sha>c75b3f7a2fb9fe21fd96c93c070fdfa88a2fbe97</Sha>
    </Dependency>
>>>>>>> ea3ba026
    <Dependency Name="dotnet-watch" Version="3.1.8-servicing.20421.6">
      <Uri>https://github.com/dotnet/aspnetcore</Uri>
      <Sha>c75b3f7a2fb9fe21fd96c93c070fdfa88a2fbe97</Sha>
    </Dependency>
    <Dependency Name="Microsoft.DotNet.Test.ProjectTemplates.3.1" Version="1.0.2-beta4.20176.1">
      <Uri>https://github.com/dotnet/test-templates</Uri>
      <Sha>2720fcade72d709a5d2fe80d0b80fbdac54213f6</Sha>
    </Dependency>
    <Dependency Name="Microsoft.DotNet.Common.ItemTemplates" Version="3.1.8" CoherentParentDependency="Microsoft.Dotnet.Toolset.Internal">
      <Uri>https://github.com/dotnet/templating</Uri>
      <Sha>71adc404dea8fee00cdce403259342cf470791ca</Sha>
    </Dependency>
<<<<<<< HEAD
    <Dependency Name="Microsoft.Dotnet.Toolset.Internal" Version="3.1.108-servicing.20431.2">
      <Uri>https://github.com/dotnet/toolset</Uri>
      <Sha>b3c76b9750a044397945a81185a8d4008f2895ab</Sha>
    </Dependency>
    <Dependency Name="Microsoft.NET.Sdk" Version="3.1.108-servicing.20413.3" CoherentParentDependency="Microsoft.Dotnet.Toolset.Internal">
      <Uri>https://github.com/dotnet/sdk</Uri>
      <Sha>82e2b68c9ef7f28307114c4ab4d43c11e6f7cd52</Sha>
    </Dependency>
    <Dependency Name="Microsoft.DotNet.MSBuildSdkResolver" Version="3.1.108-servicing.20431.1" CoherentParentDependency="Microsoft.Dotnet.Toolset.Internal">
      <Uri>https://github.com/dotnet/cli</Uri>
      <Sha>5cc25f339002f3f9e70219d73ea9f1d65c8b7f75</Sha>
=======
    <Dependency Name="Microsoft.Dotnet.Toolset.Internal" Version="3.1.402-servicing.20431.1">
      <Uri>https://github.com/dotnet/toolset</Uri>
      <Sha>203de46ddd9cd3fb2b37e65f664bfd6b7413dd99</Sha>
    </Dependency>
    <Dependency Name="Microsoft.NET.Sdk" Version="3.1.402-servicing.20427.24" CoherentParentDependency="Microsoft.Dotnet.Toolset.Internal">
      <Uri>https://github.com/dotnet/sdk</Uri>
      <Sha>8fc4951e718feb353208cbdfcfccf297f081461f</Sha>
    </Dependency>
    <Dependency Name="Microsoft.DotNet.MSBuildSdkResolver" Version="3.1.402-servicing.20431.2" CoherentParentDependency="Microsoft.Dotnet.Toolset.Internal">
      <Uri>https://github.com/dotnet/cli</Uri>
      <Sha>de69a32601d0276931762f6379c2d4ab01dd9aa4</Sha>
>>>>>>> ea3ba026
    </Dependency>
    <!-- For coherency purposes, these versions should be gated by the versions of winforms and wpf routed via core setup -->
    <Dependency Name="Microsoft.Dotnet.WinForms.ProjectTemplates" Version="4.8.1-servicing.20412.5" CoherentParentDependency="Microsoft.WindowsDesktop.App.Runtime.win-x64">
      <Uri>https://github.com/dotnet/winforms</Uri>
      <Sha>cf28cab9e5142862de29534e688680a239ba781c</Sha>
    </Dependency>
    <Dependency Name="Microsoft.DotNet.Wpf.ProjectTemplates" Version="3.1.8-servicing.20412.3" CoherentParentDependency="Microsoft.WindowsDesktop.App.Runtime.win-x64">
      <Uri>https://github.com/dotnet/wpf</Uri>
      <Sha>529227b18ce9d368e639986142d873f17c73840a</Sha>
    </Dependency>
    <!-- This is so that WCF packages are included in the final drop for official releases. -->
    <!-- Replace with better solution, see https://github.com/dotnet/arcade/issues/4162 -->
    <Dependency Name="System.ServiceModel.Primitives" Version="4.7.0-rtm.20181.2">
      <Uri>https://github.com/dotnet/wcf</Uri>
      <Sha>a0c3917deaeb4761a5cf28115c74593031354417</Sha>
    </Dependency>
  </ProductDependencies>
  <ToolsetDependencies>
<<<<<<< HEAD
    <Dependency Name="Microsoft.DotNet.Arcade.Sdk" Version="1.0.0-beta.20113.5">
      <Uri>https://github.com/dotnet/arcade</Uri>
      <Sha>15f00efd583eab4372b2e9ca25bd80ace5b119ad</Sha>
=======
    <Dependency Name="Microsoft.DotNet.Arcade.Sdk" Version="1.0.0-beta.20427.6">
      <Uri>https://github.com/dotnet/arcade</Uri>
      <Sha>84cd401ce792220bdb17c5587f9b39265170c03f</Sha>
>>>>>>> ea3ba026
    </Dependency>
  </ToolsetDependencies>
</Dependencies><|MERGE_RESOLUTION|>--- conflicted
+++ resolved
@@ -45,19 +45,11 @@
       <Uri>https://github.com/dotnet/aspnetcore</Uri>
       <Sha>c75b3f7a2fb9fe21fd96c93c070fdfa88a2fbe97</Sha>
     </Dependency>
-<<<<<<< HEAD
-    <Dependency Name="Microsoft.AspNetCore.App.Runtime.win-x64" Version="3.1.8">
-      <Uri>https://github.com/dotnet/aspnetcore</Uri>
-      <Sha>c75b3f7a2fb9fe21fd96c93c070fdfa88a2fbe97</Sha>
-    </Dependency>
-    <Dependency Name="Microsoft.AspNetCore.App.Ref.Internal" Version="3.1.8-servicing.20421.6">
-=======
     <Dependency Name="Microsoft.AspNetCore.App.Ref.Internal" Version="3.1.8-servicing.20421.6">
       <Uri>https://github.com/dotnet/aspnetcore</Uri>
       <Sha>c75b3f7a2fb9fe21fd96c93c070fdfa88a2fbe97</Sha>
     </Dependency>
     <Dependency Name="Microsoft.AspNetCore.App.Runtime.win-x64" Version="3.1.8">
->>>>>>> ea3ba026
       <Uri>https://github.com/dotnet/aspnetcore</Uri>
       <Sha>c75b3f7a2fb9fe21fd96c93c070fdfa88a2fbe97</Sha>
     </Dependency>
@@ -65,16 +57,6 @@
       <Uri>https://github.com/dotnet/aspnetcore</Uri>
       <Sha>c75b3f7a2fb9fe21fd96c93c070fdfa88a2fbe97</Sha>
     </Dependency>
-<<<<<<< HEAD
-    <Dependency Name="dotnet-dev-certs" Version="3.1.8-servicing.20421.6">
-      <Uri>https://github.com/dotnet/aspnetcore</Uri>
-      <Sha>c75b3f7a2fb9fe21fd96c93c070fdfa88a2fbe97</Sha>
-    </Dependency>
-    <Dependency Name="dotnet-user-secrets" Version="3.1.8-servicing.20421.6">
-      <Uri>https://github.com/dotnet/aspnetcore</Uri>
-      <Sha>c75b3f7a2fb9fe21fd96c93c070fdfa88a2fbe97</Sha>
-    </Dependency>
-=======
     <Dependency Name="Microsoft.AspNetCore.Components.WebAssembly.Templates" Version="3.2.1">
       <Uri>https://github.com/dotnet/aspnetcore</Uri>
       <Sha>c75b3f7a2fb9fe21fd96c93c070fdfa88a2fbe97</Sha>
@@ -87,7 +69,6 @@
       <Uri>https://github.com/dotnet/aspnetcore</Uri>
       <Sha>c75b3f7a2fb9fe21fd96c93c070fdfa88a2fbe97</Sha>
     </Dependency>
->>>>>>> ea3ba026
     <Dependency Name="dotnet-watch" Version="3.1.8-servicing.20421.6">
       <Uri>https://github.com/dotnet/aspnetcore</Uri>
       <Sha>c75b3f7a2fb9fe21fd96c93c070fdfa88a2fbe97</Sha>
@@ -100,19 +81,6 @@
       <Uri>https://github.com/dotnet/templating</Uri>
       <Sha>71adc404dea8fee00cdce403259342cf470791ca</Sha>
     </Dependency>
-<<<<<<< HEAD
-    <Dependency Name="Microsoft.Dotnet.Toolset.Internal" Version="3.1.108-servicing.20431.2">
-      <Uri>https://github.com/dotnet/toolset</Uri>
-      <Sha>b3c76b9750a044397945a81185a8d4008f2895ab</Sha>
-    </Dependency>
-    <Dependency Name="Microsoft.NET.Sdk" Version="3.1.108-servicing.20413.3" CoherentParentDependency="Microsoft.Dotnet.Toolset.Internal">
-      <Uri>https://github.com/dotnet/sdk</Uri>
-      <Sha>82e2b68c9ef7f28307114c4ab4d43c11e6f7cd52</Sha>
-    </Dependency>
-    <Dependency Name="Microsoft.DotNet.MSBuildSdkResolver" Version="3.1.108-servicing.20431.1" CoherentParentDependency="Microsoft.Dotnet.Toolset.Internal">
-      <Uri>https://github.com/dotnet/cli</Uri>
-      <Sha>5cc25f339002f3f9e70219d73ea9f1d65c8b7f75</Sha>
-=======
     <Dependency Name="Microsoft.Dotnet.Toolset.Internal" Version="3.1.402-servicing.20431.1">
       <Uri>https://github.com/dotnet/toolset</Uri>
       <Sha>203de46ddd9cd3fb2b37e65f664bfd6b7413dd99</Sha>
@@ -124,7 +92,6 @@
     <Dependency Name="Microsoft.DotNet.MSBuildSdkResolver" Version="3.1.402-servicing.20431.2" CoherentParentDependency="Microsoft.Dotnet.Toolset.Internal">
       <Uri>https://github.com/dotnet/cli</Uri>
       <Sha>de69a32601d0276931762f6379c2d4ab01dd9aa4</Sha>
->>>>>>> ea3ba026
     </Dependency>
     <!-- For coherency purposes, these versions should be gated by the versions of winforms and wpf routed via core setup -->
     <Dependency Name="Microsoft.Dotnet.WinForms.ProjectTemplates" Version="4.8.1-servicing.20412.5" CoherentParentDependency="Microsoft.WindowsDesktop.App.Runtime.win-x64">
@@ -143,15 +110,9 @@
     </Dependency>
   </ProductDependencies>
   <ToolsetDependencies>
-<<<<<<< HEAD
-    <Dependency Name="Microsoft.DotNet.Arcade.Sdk" Version="1.0.0-beta.20113.5">
-      <Uri>https://github.com/dotnet/arcade</Uri>
-      <Sha>15f00efd583eab4372b2e9ca25bd80ace5b119ad</Sha>
-=======
     <Dependency Name="Microsoft.DotNet.Arcade.Sdk" Version="1.0.0-beta.20427.6">
       <Uri>https://github.com/dotnet/arcade</Uri>
       <Sha>84cd401ce792220bdb17c5587f9b39265170c03f</Sha>
->>>>>>> ea3ba026
     </Dependency>
   </ToolsetDependencies>
 </Dependencies>