<?xml version="1.0" encoding="utf-8"?>
<Dependencies>
  <ProductDependencies>
    <Dependency Name="Microsoft.WindowsDesktop.App.Ref" Version="6.0.0-alpha.1.20570.2" CoherentParentDependency="Microsoft.NET.Sdk">
      <Uri>https://github.com/dotnet/windowsdesktop</Uri>
      <Sha>3c16307f74d9cb7efdc9ab9fe0adf352a605ba4e</Sha>
    </Dependency>
<<<<<<< HEAD
    <Dependency Name="VS.Redist.Common.WindowsDesktop.SharedFramework.x64.6.0" Version="6.0.0-alpha.1.20570.2" CoherentParentDependency="Microsoft.NET.Sdk">
      <Uri>https://github.com/dotnet/windowsdesktop</Uri>
      <Sha>3c16307f74d9cb7efdc9ab9fe0adf352a605ba4e</Sha>
    </Dependency>
    <Dependency Name="Microsoft.WindowsDesktop.App.Runtime.win-x64" Version="6.0.0-alpha.1.20570.2" CoherentParentDependency="Microsoft.NET.Sdk">
      <Uri>https://github.com/dotnet/windowsdesktop</Uri>
      <Sha>3c16307f74d9cb7efdc9ab9fe0adf352a605ba4e</Sha>
=======
    <Dependency Name="Microsoft.WindowsDesktop.App" Version="5.0.1-servicing.20580.3" CoherentParentDependency="Microsoft.NET.Sdk">
      <Uri>https://github.com/dotnet/windowsdesktop</Uri>
      <Sha>cc1f119dc6ed7ca15c5d395cf7bdaa5c472f00e9</Sha>
    </Dependency>
    <Dependency Name="Microsoft.WindowsDesktop.App.Runtime.win-x64" Version="5.0.1" CoherentParentDependency="Microsoft.NET.Sdk">
      <Uri>https://github.com/dotnet/windowsdesktop</Uri>
      <Sha>cc1f119dc6ed7ca15c5d395cf7bdaa5c472f00e9</Sha>
>>>>>>> fcd978bc
    </Dependency>
    <Dependency Name="VS.Redist.Common.NetCore.SharedFramework.x64.6.0" Version="6.0.0-alpha.1.20561.11" CoherentParentDependency="Microsoft.NET.Sdk">
      <Uri>https://github.com/dotnet/runtime</Uri>
      <Sha>f56a56f90ff9124c85e4d889faeeca0824d2d437</Sha>
    </Dependency>
    <Dependency Name="Microsoft.NETCore.App.Ref" Version="6.0.0-alpha.1.20561.11" CoherentParentDependency="Microsoft.NET.Sdk">
      <Uri>https://github.com/dotnet/runtime</Uri>
      <Sha>f56a56f90ff9124c85e4d889faeeca0824d2d437</Sha>
    </Dependency>
<<<<<<< HEAD
    <Dependency Name="Microsoft.NETCore.App.Internal" Version="6.0.0-alpha.1.20561.11" CoherentParentDependency="Microsoft.NET.Sdk">
      <Uri>https://github.com/dotnet/runtime</Uri>
      <Sha>f56a56f90ff9124c85e4d889faeeca0824d2d437</Sha>
    </Dependency>
    <Dependency Name="Microsoft.NETCore.App.Runtime.win-x64" Version="6.0.0-alpha.1.20561.11" CoherentParentDependency="Microsoft.NET.Sdk">
      <Uri>https://github.com/dotnet/runtime</Uri>
      <Sha>f56a56f90ff9124c85e4d889faeeca0824d2d437</Sha>
    </Dependency>
    <Dependency Name="Microsoft.NETCore.App.Host.win-x64" Version="6.0.0-alpha.1.20561.11" CoherentParentDependency="Microsoft.NET.Sdk">
      <Uri>https://github.com/dotnet/runtime</Uri>
      <Sha>f56a56f90ff9124c85e4d889faeeca0824d2d437</Sha>
    </Dependency>
    <Dependency Name="Microsoft.NETCore.DotNetHostResolver" Version="6.0.0-alpha.1.20561.11" CoherentParentDependency="Microsoft.NET.Sdk">
      <Uri>https://github.com/dotnet/runtime</Uri>
      <Sha>f56a56f90ff9124c85e4d889faeeca0824d2d437</Sha>
=======
    <Dependency Name="Microsoft.NETCore.App.Internal" Version="5.0.1-servicing.20575.16" CoherentParentDependency="Microsoft.NET.Sdk">
      <Uri>https://github.com/dotnet/runtime</Uri>
      <Sha>b02e13abab3d6f499751af2ad1ae6333fb4e633d</Sha>
    </Dependency>
    <Dependency Name="Microsoft.NETCore.App.Runtime.win-x64" Version="5.0.1" CoherentParentDependency="Microsoft.NET.Sdk">
      <Uri>https://github.com/dotnet/runtime</Uri>
      <Sha>b02e13abab3d6f499751af2ad1ae6333fb4e633d</Sha>
    </Dependency>
    <Dependency Name="Microsoft.NETCore.App.Host.win-x64" Version="5.0.1" CoherentParentDependency="Microsoft.NET.Sdk">
      <Uri>https://github.com/dotnet/runtime</Uri>
      <Sha>b02e13abab3d6f499751af2ad1ae6333fb4e633d</Sha>
    </Dependency>
    <Dependency Name="Microsoft.NETCore.DotNetHostResolver" Version="5.0.1" CoherentParentDependency="Microsoft.NET.Sdk">
      <Uri>https://github.com/dotnet/runtime</Uri>
      <Sha>b02e13abab3d6f499751af2ad1ae6333fb4e633d</Sha>
>>>>>>> fcd978bc
    </Dependency>
    <!-- Change blob version in GenerateLayout.targets if this is unpinned to service targeting pack -->
    <!-- No new netstandard.library planned for 3.1 timeframe at this time. -->
    <Dependency Name="NETStandard.Library.Ref" Version="2.1.0" Pinned="true">
      <Uri>https://github.com/dotnet/core-setup</Uri>
      <Sha>7d57652f33493fa022125b7f63aad0d70c52d810</Sha>
    </Dependency>
    <Dependency Name="Microsoft.NETCore.Platforms" Version="6.0.0-alpha.1.20561.11" CoherentParentDependency="Microsoft.NET.Sdk">
      <Uri>https://github.com/dotnet/runtime</Uri>
      <Sha>f56a56f90ff9124c85e4d889faeeca0824d2d437</Sha>
    </Dependency>
    <Dependency Name="Microsoft.AspNetCore.App.Ref" Version="6.0.0-alpha.1.20573.11" CoherentParentDependency="Microsoft.NET.Sdk">
      <Uri>https://github.com/dotnet/aspnetcore</Uri>
      <Sha>97ea8f8f68231784eed92d49abd5bfb7faca2e63</Sha>
    </Dependency>
    <Dependency Name="Microsoft.AspNetCore.App.Ref.Internal" Version="6.0.0-alpha.1.20573.11" CoherentParentDependency="Microsoft.NET.Sdk">
      <Uri>https://github.com/dotnet/aspnetcore</Uri>
      <Sha>97ea8f8f68231784eed92d49abd5bfb7faca2e63</Sha>
    </Dependency>
<<<<<<< HEAD
    <Dependency Name="Microsoft.AspNetCore.App.Runtime.win-x64" Version="6.0.0-alpha.1.20573.11" CoherentParentDependency="Microsoft.NET.Sdk">
      <Uri>https://github.com/dotnet/aspnetcore</Uri>
      <Sha>97ea8f8f68231784eed92d49abd5bfb7faca2e63</Sha>
    </Dependency>
    <Dependency Name="VS.Redist.Common.AspNetCore.SharedFramework.x64.6.0" Version="6.0.0-alpha.1.20573.11" CoherentParentDependency="Microsoft.NET.Sdk">
      <Uri>https://github.com/dotnet/aspnetcore</Uri>
      <Sha>97ea8f8f68231784eed92d49abd5bfb7faca2e63</Sha>
    </Dependency>
    <Dependency Name="Microsoft.EntityFrameworkCore" Version="6.0.0-alpha.1.20563.8" CoherentParentDependency="Microsoft.AspNetCore.App.Runtime.win-x64">
      <Uri>https://github.com/dotnet/efcore</Uri>
      <Sha>f4628ea869b971fdbeadab8890d46be192e0af89</Sha>
    </Dependency>
    <Dependency Name="dotnet-dev-certs" Version="6.0.0-alpha.1.20573.11" CoherentParentDependency="Microsoft.NET.Sdk">
      <Uri>https://github.com/dotnet/aspnetcore</Uri>
      <Sha>97ea8f8f68231784eed92d49abd5bfb7faca2e63</Sha>
    </Dependency>
    <Dependency Name="dotnet-user-secrets" Version="6.0.0-alpha.1.20573.11" CoherentParentDependency="Microsoft.NET.Sdk">
      <Uri>https://github.com/dotnet/aspnetcore</Uri>
      <Sha>97ea8f8f68231784eed92d49abd5bfb7faca2e63</Sha>
    </Dependency>
    <Dependency Name="dotnet-watch" Version="6.0.0-alpha.1.20573.11" CoherentParentDependency="Microsoft.NET.Sdk">
      <Uri>https://github.com/dotnet/aspnetcore</Uri>
      <Sha>97ea8f8f68231784eed92d49abd5bfb7faca2e63</Sha>
=======
    <Dependency Name="Microsoft.AspNetCore.App.Runtime.win-x64" Version="5.0.1" CoherentParentDependency="Microsoft.NET.Sdk">
      <Uri>https://github.com/dotnet/aspnetcore</Uri>
      <Sha>fc93e595ceffbb1e3e85532bf454e92a6a80dd6b</Sha>
    </Dependency>
    <Dependency Name="VS.Redist.Common.AspNetCore.SharedFramework.x64.5.0" Version="5.0.1-servicing.20601.7" CoherentParentDependency="Microsoft.NET.Sdk">
      <Uri>https://github.com/dotnet/aspnetcore</Uri>
      <Sha>fc93e595ceffbb1e3e85532bf454e92a6a80dd6b</Sha>
    </Dependency>
    <Dependency Name="Microsoft.EntityFrameworkCore" Version="5.0.1" CoherentParentDependency="Microsoft.AspNetCore.App.Runtime.win-x64">
      <Uri>https://github.com/dotnet/efcore</Uri>
      <Sha>494e218127bfb7afee3c9b10a30bcd32d6cd80db</Sha>
    </Dependency>
    <Dependency Name="dotnet-dev-certs" Version="5.0.1-servicing.20601.7" CoherentParentDependency="Microsoft.NET.Sdk">
      <Uri>https://github.com/dotnet/aspnetcore</Uri>
      <Sha>fc93e595ceffbb1e3e85532bf454e92a6a80dd6b</Sha>
    </Dependency>
    <Dependency Name="dotnet-user-secrets" Version="5.0.1-servicing.20601.7" CoherentParentDependency="Microsoft.NET.Sdk">
      <Uri>https://github.com/dotnet/aspnetcore</Uri>
      <Sha>fc93e595ceffbb1e3e85532bf454e92a6a80dd6b</Sha>
    </Dependency>
    <Dependency Name="dotnet-watch" Version="5.0.1-servicing.20601.7" CoherentParentDependency="Microsoft.NET.Sdk">
      <Uri>https://github.com/dotnet/aspnetcore</Uri>
      <Sha>fc93e595ceffbb1e3e85532bf454e92a6a80dd6b</Sha>
>>>>>>> fcd978bc
    </Dependency>
    <Dependency Name="Microsoft.DotNet.Test.ProjectTemplates.2.1" Version="1.0.2-beta4.20420.1">
      <Uri>https://github.com/dotnet/test-templates</Uri>
      <Sha>a2b05d8171915c69ad97ab5d49bbb07d2c780a67</Sha>
    </Dependency>
    <Dependency Name="Microsoft.DotNet.Test.ProjectTemplates.5.0" Version="1.0.2-beta4.20420.1">
      <Uri>https://github.com/dotnet/test-templates</Uri>
      <Sha>a2b05d8171915c69ad97ab5d49bbb07d2c780a67</Sha>
    </Dependency>
<<<<<<< HEAD
    <Dependency Name="Microsoft.DotNet.Common.ItemTemplates" Version="6.0.0-alpha.1.20574.1" CoherentParentDependency="Microsoft.NET.Sdk">
      <Uri>https://github.com/dotnet/templating</Uri>
      <Sha>f501108ab2972534fad28b76a210d588b223cb77</Sha>
    </Dependency>
    <Dependency Name="Microsoft.NET.Sdk" Version="6.0.100-alpha.1.20574.1">
      <Uri>https://github.com/dotnet/sdk</Uri>
      <Sha>af2f7aec56fe6c763be2ea3ad7bc7e862b6e48c9</Sha>
    </Dependency>
    <Dependency Name="Microsoft.DotNet.MSBuildSdkResolver" Version="6.0.100-alpha.1.20574.1">
      <Uri>https://github.com/dotnet/sdk</Uri>
      <Sha>af2f7aec56fe6c763be2ea3ad7bc7e862b6e48c9</Sha>
    </Dependency>
    <!-- For coherency purposes, these versions should be gated by the versions of winforms and wpf routed via windowsdesktop -->
    <Dependency Name="Microsoft.Dotnet.WinForms.ProjectTemplates" Version="6.0.0-alpha.1.20570.3" CoherentParentDependency="Microsoft.WindowsDesktop.App.Runtime.win-x64">
      <Uri>https://github.com/dotnet/winforms</Uri>
      <Sha>00b77530a64b0e0e1bfcc57e523f46c58e7c6843</Sha>
    </Dependency>
    <Dependency Name="Microsoft.DotNet.Wpf.ProjectTemplates" Version="6.0.0-alpha.1.20570.3" CoherentParentDependency="Microsoft.WindowsDesktop.App.Runtime.win-x64">
      <Uri>https://github.com/dotnet/wpf</Uri>
      <Sha>a23d33d2813bedcd52583a949b5f483bce25916f</Sha>
    </Dependency>
    <Dependency Name="Microsoft.FSharp.Compiler" Version="11.0.1-beta.20562.2" CoherentParentDependency="Microsoft.NET.Sdk">
      <Uri>https://github.com/dotnet/fsharp</Uri>
      <Sha>7fd0736d33a20f55b013494fa35c504f9f19b4e5</Sha>
=======
    <Dependency Name="Microsoft.DotNet.Common.ItemTemplates" Version="5.0.1" CoherentParentDependency="Microsoft.NET.Sdk">
      <Uri>https://github.com/dotnet/templating</Uri>
      <Sha>9d3065efbe93ec1daaa4d59115b2887f6b36766a</Sha>
    </Dependency>
    <Dependency Name="Microsoft.NET.Sdk" Version="5.0.200-preview.20611.31">
      <Uri>https://github.com/dotnet/sdk</Uri>
      <Sha>8a58b94da93cec07816afed64a83ccb069c45182</Sha>
    </Dependency>
    <Dependency Name="Microsoft.DotNet.MSBuildSdkResolver" Version="5.0.200-preview.20611.31">
      <Uri>https://github.com/dotnet/sdk</Uri>
      <Sha>8a58b94da93cec07816afed64a83ccb069c45182</Sha>
    </Dependency>
    <!-- For coherency purposes, these versions should be gated by the versions of winforms and wpf routed via windowsdesktop -->
    <Dependency Name="Microsoft.Dotnet.WinForms.ProjectTemplates" Version="5.0.1-servicing.20575.6" CoherentParentDependency="Microsoft.WindowsDesktop.App.Runtime.win-x64">
      <Uri>https://github.com/dotnet/winforms</Uri>
      <Sha>200d7409fd9078764eb840e431bc3649caf3ad56</Sha>
    </Dependency>
    <Dependency Name="Microsoft.DotNet.Wpf.ProjectTemplates" Version="5.0.1-servicing.20580.1" CoherentParentDependency="Microsoft.WindowsDesktop.App.Runtime.win-x64">
      <Uri>https://github.com/dotnet/wpf</Uri>
      <Sha>f336060dde15d0aecaf37f3493f699134451fa8c</Sha>
    </Dependency>
    <Dependency Name="Microsoft.FSharp.Compiler" Version="11.0.0-beta.20611.5" CoherentParentDependency="Microsoft.NET.Sdk">
      <Uri>https://github.com/dotnet/fsharp</Uri>
      <Sha>0175996d4c4549a18b51a45ccb4c510fd8481a5b</Sha>
>>>>>>> fcd978bc
    </Dependency>
    <Dependency Name="Microsoft.NET.Test.Sdk" Version="16.9.0-preview-20201123-04" CoherentParentDependency="Microsoft.NET.Sdk">
      <Uri>https://github.com/microsoft/vstest</Uri>
      <Sha>5354492943722ee83de2a82574411e87289730b7</Sha>
    </Dependency>
<<<<<<< HEAD
    <Dependency Name="Microsoft.NET.ILLink.Tasks" Version="6.0.0-alpha.1.20561.1" CoherentParentDependency="Microsoft.NET.Sdk">
      <Uri>https://github.com/mono/linker</Uri>
      <Sha>8ee2557ccbaf9e4cf243f15b8cb95da4eddb18aa</Sha>
      <RepoName>linker</RepoName>
    </Dependency>
    <Dependency Name="Microsoft.Net.Compilers.Toolset" Version="3.9.0-2.20574.4" CoherentParentDependency="Microsoft.NET.Sdk">
      <Uri>https://github.com/dotnet/roslyn</Uri>
      <Sha>e052e2b9bb5696b09fb4fdae72f1d044aec44eac</Sha>
    </Dependency>
    <Dependency Name="Microsoft.Build" Version="16.9.0-preview-20561-01" CoherentParentDependency="Microsoft.NET.Sdk">
      <Uri>https://github.com/dotnet/msbuild</Uri>
      <Sha>56ab6340935d039999a588621733fa2384dae2a3</Sha>
=======
    <Dependency Name="Microsoft.NET.ILLink.Tasks" Version="5.0.0-rtm.20604.1" CoherentParentDependency="Microsoft.NET.Sdk">
      <Uri>https://github.com/mono/linker</Uri>
      <Sha>0497f2ad6a13fe9c240a1a79bb07bd1fcbc73b9d</Sha>
      <RepoName>linker</RepoName>
    </Dependency>
    <Dependency Name="Microsoft.Net.Compilers.Toolset" Version="3.9.0-2.20608.6" CoherentParentDependency="Microsoft.NET.Sdk">
      <Uri>https://github.com/dotnet/roslyn</Uri>
      <Sha>2267a84dab5a58db7d82e12741d6f444a6abf0c1</Sha>
    </Dependency>
    <Dependency Name="Microsoft.Build" Version="16.9.0-preview-20611-06" CoherentParentDependency="Microsoft.NET.Sdk">
      <Uri>https://github.com/dotnet/msbuild</Uri>
      <Sha>5abf1ff7bc05ef47a7680f6a5ea87f3c6f32812c</Sha>
>>>>>>> fcd978bc
    </Dependency>
    <Dependency Name="NuGet.Build.Tasks" Version="5.9.0-preview.2.6979" CoherentParentDependency="Microsoft.NET.Sdk">
      <Uri>https://github.com/NuGet/NuGet.Client</Uri>
      <Sha>8e3cdf1b3475a0cb68a65dd2ffd51a2135f1fb67</Sha>
    </Dependency>
    <Dependency Name="Microsoft.DotNet.Cli.CommandLine" Version="1.0.0-preview.19208.1" CoherentParentDependency="Microsoft.NET.Sdk">
      <Uri>https://github.com/dotnet/CliCommandLineParser</Uri>
      <Sha>0e89c2116ad28e404ba56c14d1c3f938caa25a01</Sha>
    </Dependency>
    <Dependency Name="Microsoft.ApplicationInsights" Version="2.0.0">
      <Uri>https://github.com/Microsoft/ApplicationInsights-dotnet</Uri>
      <Sha>53b80940842204f78708a538628288ff5d741a1d</Sha>
    </Dependency>
    <!-- Temporarily pinning Microsoft.Web.Xdt until strict coherency is enabled by default -->
    <Dependency Name="Microsoft.Web.Xdt" Version="3.1.0" CoherentParentDependency="Microsoft.NET.Sdk" Pinned="true">
      <Uri>https://github.com/aspnet/xdt</Uri>
      <Sha>c01a538851a8ab1a1fbeb2e6243f391fff7587b4</Sha>
    </Dependency>
  </ProductDependencies>
  <ToolsetDependencies>
<<<<<<< HEAD
    <Dependency Name="Microsoft.DotNet.Arcade.Sdk" Version="6.0.0-beta.20610.4">
      <Uri>https://github.com/dotnet/arcade</Uri>
      <Sha>3346d7b4ff047c854913fb2ded6e3aa726da6d11</Sha>
    </Dependency>
    <Dependency Name="Microsoft.DotNet.Build.Tasks.Installers" Version="6.0.0-beta.20610.4">
      <Uri>https://github.com/dotnet/arcade</Uri>
      <Sha>3346d7b4ff047c854913fb2ded6e3aa726da6d11</Sha>
=======
    <Dependency Name="Microsoft.DotNet.Arcade.Sdk" Version="5.0.0-beta.20580.4">
      <Uri>https://github.com/dotnet/arcade</Uri>
      <Sha>79333c52da3f213509ab79bd92924660e04e668c</Sha>
    </Dependency>
    <Dependency Name="Microsoft.DotNet.Build.Tasks.Installers" Version="5.0.0-beta.20580.4">
      <Uri>https://github.com/dotnet/arcade</Uri>
      <Sha>79333c52da3f213509ab79bd92924660e04e668c</Sha>
>>>>>>> fcd978bc
    </Dependency>
    <Dependency Name="Private.SourceBuild.ReferencePackages" Version="1.0.0-beta.20217.1">
      <Uri>https://github.com/dotnet/source-build-reference-packages</Uri>
      <Sha>639aeb4d76c8b1a6226bf7c4edb34fbdae30e6e1</Sha>
    </Dependency>
    <Dependency Name="Microsoft.SourceLink.GitHub" Version="1.1.0-beta-20607-02" CoherentParentDependency="Microsoft.DotNet.Arcade.Sdk">
      <Uri>https://github.com/dotnet/sourcelink</Uri>
      <Sha>f3182c5db7acd80fab1e8ce3332b327886692951</Sha>
    </Dependency>
    <Dependency Name="XliffTasks" Version="1.0.0-beta.20609.1" CoherentParentDependency="Microsoft.DotNet.Arcade.Sdk">
      <Uri>https://github.com/dotnet/xliff-tasks</Uri>
      <Sha>a23212cca46ae31bda5641976c457c29ae76f137</Sha>
    </Dependency>
  </ToolsetDependencies>
</Dependencies><|MERGE_RESOLUTION|>--- conflicted
+++ resolved
@@ -5,7 +5,6 @@
       <Uri>https://github.com/dotnet/windowsdesktop</Uri>
       <Sha>3c16307f74d9cb7efdc9ab9fe0adf352a605ba4e</Sha>
     </Dependency>
-<<<<<<< HEAD
     <Dependency Name="VS.Redist.Common.WindowsDesktop.SharedFramework.x64.6.0" Version="6.0.0-alpha.1.20570.2" CoherentParentDependency="Microsoft.NET.Sdk">
       <Uri>https://github.com/dotnet/windowsdesktop</Uri>
       <Sha>3c16307f74d9cb7efdc9ab9fe0adf352a605ba4e</Sha>
@@ -13,15 +12,6 @@
     <Dependency Name="Microsoft.WindowsDesktop.App.Runtime.win-x64" Version="6.0.0-alpha.1.20570.2" CoherentParentDependency="Microsoft.NET.Sdk">
       <Uri>https://github.com/dotnet/windowsdesktop</Uri>
       <Sha>3c16307f74d9cb7efdc9ab9fe0adf352a605ba4e</Sha>
-=======
-    <Dependency Name="Microsoft.WindowsDesktop.App" Version="5.0.1-servicing.20580.3" CoherentParentDependency="Microsoft.NET.Sdk">
-      <Uri>https://github.com/dotnet/windowsdesktop</Uri>
-      <Sha>cc1f119dc6ed7ca15c5d395cf7bdaa5c472f00e9</Sha>
-    </Dependency>
-    <Dependency Name="Microsoft.WindowsDesktop.App.Runtime.win-x64" Version="5.0.1" CoherentParentDependency="Microsoft.NET.Sdk">
-      <Uri>https://github.com/dotnet/windowsdesktop</Uri>
-      <Sha>cc1f119dc6ed7ca15c5d395cf7bdaa5c472f00e9</Sha>
->>>>>>> fcd978bc
     </Dependency>
     <Dependency Name="VS.Redist.Common.NetCore.SharedFramework.x64.6.0" Version="6.0.0-alpha.1.20561.11" CoherentParentDependency="Microsoft.NET.Sdk">
       <Uri>https://github.com/dotnet/runtime</Uri>
@@ -31,7 +21,6 @@
       <Uri>https://github.com/dotnet/runtime</Uri>
       <Sha>f56a56f90ff9124c85e4d889faeeca0824d2d437</Sha>
     </Dependency>
-<<<<<<< HEAD
     <Dependency Name="Microsoft.NETCore.App.Internal" Version="6.0.0-alpha.1.20561.11" CoherentParentDependency="Microsoft.NET.Sdk">
       <Uri>https://github.com/dotnet/runtime</Uri>
       <Sha>f56a56f90ff9124c85e4d889faeeca0824d2d437</Sha>
@@ -47,23 +36,6 @@
     <Dependency Name="Microsoft.NETCore.DotNetHostResolver" Version="6.0.0-alpha.1.20561.11" CoherentParentDependency="Microsoft.NET.Sdk">
       <Uri>https://github.com/dotnet/runtime</Uri>
       <Sha>f56a56f90ff9124c85e4d889faeeca0824d2d437</Sha>
-=======
-    <Dependency Name="Microsoft.NETCore.App.Internal" Version="5.0.1-servicing.20575.16" CoherentParentDependency="Microsoft.NET.Sdk">
-      <Uri>https://github.com/dotnet/runtime</Uri>
-      <Sha>b02e13abab3d6f499751af2ad1ae6333fb4e633d</Sha>
-    </Dependency>
-    <Dependency Name="Microsoft.NETCore.App.Runtime.win-x64" Version="5.0.1" CoherentParentDependency="Microsoft.NET.Sdk">
-      <Uri>https://github.com/dotnet/runtime</Uri>
-      <Sha>b02e13abab3d6f499751af2ad1ae6333fb4e633d</Sha>
-    </Dependency>
-    <Dependency Name="Microsoft.NETCore.App.Host.win-x64" Version="5.0.1" CoherentParentDependency="Microsoft.NET.Sdk">
-      <Uri>https://github.com/dotnet/runtime</Uri>
-      <Sha>b02e13abab3d6f499751af2ad1ae6333fb4e633d</Sha>
-    </Dependency>
-    <Dependency Name="Microsoft.NETCore.DotNetHostResolver" Version="5.0.1" CoherentParentDependency="Microsoft.NET.Sdk">
-      <Uri>https://github.com/dotnet/runtime</Uri>
-      <Sha>b02e13abab3d6f499751af2ad1ae6333fb4e633d</Sha>
->>>>>>> fcd978bc
     </Dependency>
     <!-- Change blob version in GenerateLayout.targets if this is unpinned to service targeting pack -->
     <!-- No new netstandard.library planned for 3.1 timeframe at this time. -->
@@ -83,7 +55,6 @@
       <Uri>https://github.com/dotnet/aspnetcore</Uri>
       <Sha>97ea8f8f68231784eed92d49abd5bfb7faca2e63</Sha>
     </Dependency>
-<<<<<<< HEAD
     <Dependency Name="Microsoft.AspNetCore.App.Runtime.win-x64" Version="6.0.0-alpha.1.20573.11" CoherentParentDependency="Microsoft.NET.Sdk">
       <Uri>https://github.com/dotnet/aspnetcore</Uri>
       <Sha>97ea8f8f68231784eed92d49abd5bfb7faca2e63</Sha>
@@ -107,31 +78,6 @@
     <Dependency Name="dotnet-watch" Version="6.0.0-alpha.1.20573.11" CoherentParentDependency="Microsoft.NET.Sdk">
       <Uri>https://github.com/dotnet/aspnetcore</Uri>
       <Sha>97ea8f8f68231784eed92d49abd5bfb7faca2e63</Sha>
-=======
-    <Dependency Name="Microsoft.AspNetCore.App.Runtime.win-x64" Version="5.0.1" CoherentParentDependency="Microsoft.NET.Sdk">
-      <Uri>https://github.com/dotnet/aspnetcore</Uri>
-      <Sha>fc93e595ceffbb1e3e85532bf454e92a6a80dd6b</Sha>
-    </Dependency>
-    <Dependency Name="VS.Redist.Common.AspNetCore.SharedFramework.x64.5.0" Version="5.0.1-servicing.20601.7" CoherentParentDependency="Microsoft.NET.Sdk">
-      <Uri>https://github.com/dotnet/aspnetcore</Uri>
-      <Sha>fc93e595ceffbb1e3e85532bf454e92a6a80dd6b</Sha>
-    </Dependency>
-    <Dependency Name="Microsoft.EntityFrameworkCore" Version="5.0.1" CoherentParentDependency="Microsoft.AspNetCore.App.Runtime.win-x64">
-      <Uri>https://github.com/dotnet/efcore</Uri>
-      <Sha>494e218127bfb7afee3c9b10a30bcd32d6cd80db</Sha>
-    </Dependency>
-    <Dependency Name="dotnet-dev-certs" Version="5.0.1-servicing.20601.7" CoherentParentDependency="Microsoft.NET.Sdk">
-      <Uri>https://github.com/dotnet/aspnetcore</Uri>
-      <Sha>fc93e595ceffbb1e3e85532bf454e92a6a80dd6b</Sha>
-    </Dependency>
-    <Dependency Name="dotnet-user-secrets" Version="5.0.1-servicing.20601.7" CoherentParentDependency="Microsoft.NET.Sdk">
-      <Uri>https://github.com/dotnet/aspnetcore</Uri>
-      <Sha>fc93e595ceffbb1e3e85532bf454e92a6a80dd6b</Sha>
-    </Dependency>
-    <Dependency Name="dotnet-watch" Version="5.0.1-servicing.20601.7" CoherentParentDependency="Microsoft.NET.Sdk">
-      <Uri>https://github.com/dotnet/aspnetcore</Uri>
-      <Sha>fc93e595ceffbb1e3e85532bf454e92a6a80dd6b</Sha>
->>>>>>> fcd978bc
     </Dependency>
     <Dependency Name="Microsoft.DotNet.Test.ProjectTemplates.2.1" Version="1.0.2-beta4.20420.1">
       <Uri>https://github.com/dotnet/test-templates</Uri>
@@ -141,7 +87,6 @@
       <Uri>https://github.com/dotnet/test-templates</Uri>
       <Sha>a2b05d8171915c69ad97ab5d49bbb07d2c780a67</Sha>
     </Dependency>
-<<<<<<< HEAD
     <Dependency Name="Microsoft.DotNet.Common.ItemTemplates" Version="6.0.0-alpha.1.20574.1" CoherentParentDependency="Microsoft.NET.Sdk">
       <Uri>https://github.com/dotnet/templating</Uri>
       <Sha>f501108ab2972534fad28b76a210d588b223cb77</Sha>
@@ -166,38 +111,11 @@
     <Dependency Name="Microsoft.FSharp.Compiler" Version="11.0.1-beta.20562.2" CoherentParentDependency="Microsoft.NET.Sdk">
       <Uri>https://github.com/dotnet/fsharp</Uri>
       <Sha>7fd0736d33a20f55b013494fa35c504f9f19b4e5</Sha>
-=======
-    <Dependency Name="Microsoft.DotNet.Common.ItemTemplates" Version="5.0.1" CoherentParentDependency="Microsoft.NET.Sdk">
-      <Uri>https://github.com/dotnet/templating</Uri>
-      <Sha>9d3065efbe93ec1daaa4d59115b2887f6b36766a</Sha>
-    </Dependency>
-    <Dependency Name="Microsoft.NET.Sdk" Version="5.0.200-preview.20611.31">
-      <Uri>https://github.com/dotnet/sdk</Uri>
-      <Sha>8a58b94da93cec07816afed64a83ccb069c45182</Sha>
-    </Dependency>
-    <Dependency Name="Microsoft.DotNet.MSBuildSdkResolver" Version="5.0.200-preview.20611.31">
-      <Uri>https://github.com/dotnet/sdk</Uri>
-      <Sha>8a58b94da93cec07816afed64a83ccb069c45182</Sha>
-    </Dependency>
-    <!-- For coherency purposes, these versions should be gated by the versions of winforms and wpf routed via windowsdesktop -->
-    <Dependency Name="Microsoft.Dotnet.WinForms.ProjectTemplates" Version="5.0.1-servicing.20575.6" CoherentParentDependency="Microsoft.WindowsDesktop.App.Runtime.win-x64">
-      <Uri>https://github.com/dotnet/winforms</Uri>
-      <Sha>200d7409fd9078764eb840e431bc3649caf3ad56</Sha>
-    </Dependency>
-    <Dependency Name="Microsoft.DotNet.Wpf.ProjectTemplates" Version="5.0.1-servicing.20580.1" CoherentParentDependency="Microsoft.WindowsDesktop.App.Runtime.win-x64">
-      <Uri>https://github.com/dotnet/wpf</Uri>
-      <Sha>f336060dde15d0aecaf37f3493f699134451fa8c</Sha>
-    </Dependency>
-    <Dependency Name="Microsoft.FSharp.Compiler" Version="11.0.0-beta.20611.5" CoherentParentDependency="Microsoft.NET.Sdk">
-      <Uri>https://github.com/dotnet/fsharp</Uri>
-      <Sha>0175996d4c4549a18b51a45ccb4c510fd8481a5b</Sha>
->>>>>>> fcd978bc
     </Dependency>
     <Dependency Name="Microsoft.NET.Test.Sdk" Version="16.9.0-preview-20201123-04" CoherentParentDependency="Microsoft.NET.Sdk">
       <Uri>https://github.com/microsoft/vstest</Uri>
       <Sha>5354492943722ee83de2a82574411e87289730b7</Sha>
     </Dependency>
-<<<<<<< HEAD
     <Dependency Name="Microsoft.NET.ILLink.Tasks" Version="6.0.0-alpha.1.20561.1" CoherentParentDependency="Microsoft.NET.Sdk">
       <Uri>https://github.com/mono/linker</Uri>
       <Sha>8ee2557ccbaf9e4cf243f15b8cb95da4eddb18aa</Sha>
@@ -210,20 +128,6 @@
     <Dependency Name="Microsoft.Build" Version="16.9.0-preview-20561-01" CoherentParentDependency="Microsoft.NET.Sdk">
       <Uri>https://github.com/dotnet/msbuild</Uri>
       <Sha>56ab6340935d039999a588621733fa2384dae2a3</Sha>
-=======
-    <Dependency Name="Microsoft.NET.ILLink.Tasks" Version="5.0.0-rtm.20604.1" CoherentParentDependency="Microsoft.NET.Sdk">
-      <Uri>https://github.com/mono/linker</Uri>
-      <Sha>0497f2ad6a13fe9c240a1a79bb07bd1fcbc73b9d</Sha>
-      <RepoName>linker</RepoName>
-    </Dependency>
-    <Dependency Name="Microsoft.Net.Compilers.Toolset" Version="3.9.0-2.20608.6" CoherentParentDependency="Microsoft.NET.Sdk">
-      <Uri>https://github.com/dotnet/roslyn</Uri>
-      <Sha>2267a84dab5a58db7d82e12741d6f444a6abf0c1</Sha>
-    </Dependency>
-    <Dependency Name="Microsoft.Build" Version="16.9.0-preview-20611-06" CoherentParentDependency="Microsoft.NET.Sdk">
-      <Uri>https://github.com/dotnet/msbuild</Uri>
-      <Sha>5abf1ff7bc05ef47a7680f6a5ea87f3c6f32812c</Sha>
->>>>>>> fcd978bc
     </Dependency>
     <Dependency Name="NuGet.Build.Tasks" Version="5.9.0-preview.2.6979" CoherentParentDependency="Microsoft.NET.Sdk">
       <Uri>https://github.com/NuGet/NuGet.Client</Uri>
@@ -244,7 +148,6 @@
     </Dependency>
   </ProductDependencies>
   <ToolsetDependencies>
-<<<<<<< HEAD
     <Dependency Name="Microsoft.DotNet.Arcade.Sdk" Version="6.0.0-beta.20610.4">
       <Uri>https://github.com/dotnet/arcade</Uri>
       <Sha>3346d7b4ff047c854913fb2ded6e3aa726da6d11</Sha>
@@ -252,15 +155,6 @@
     <Dependency Name="Microsoft.DotNet.Build.Tasks.Installers" Version="6.0.0-beta.20610.4">
       <Uri>https://github.com/dotnet/arcade</Uri>
       <Sha>3346d7b4ff047c854913fb2ded6e3aa726da6d11</Sha>
-=======
-    <Dependency Name="Microsoft.DotNet.Arcade.Sdk" Version="5.0.0-beta.20580.4">
-      <Uri>https://github.com/dotnet/arcade</Uri>
-      <Sha>79333c52da3f213509ab79bd92924660e04e668c</Sha>
-    </Dependency>
-    <Dependency Name="Microsoft.DotNet.Build.Tasks.Installers" Version="5.0.0-beta.20580.4">
-      <Uri>https://github.com/dotnet/arcade</Uri>
-      <Sha>79333c52da3f213509ab79bd92924660e04e668c</Sha>
->>>>>>> fcd978bc
     </Dependency>
     <Dependency Name="Private.SourceBuild.ReferencePackages" Version="1.0.0-beta.20217.1">
       <Uri>https://github.com/dotnet/source-build-reference-packages</Uri>
