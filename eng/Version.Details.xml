--- conflicted
+++ resolved
@@ -83,7 +83,6 @@
       <Uri>https://github.com/dotnet/test-templates</Uri>
       <Sha>1b253e1026e865e9c7b125fcbf6a8765030370cf</Sha>
     </Dependency>
-<<<<<<< HEAD
     <Dependency Name="Microsoft.DotNet.Common.ItemTemplates" Version="5.0.402" CoherentParentDependency="Microsoft.NET.Sdk">
       <Uri>https://github.com/dotnet/templating</Uri>
       <Sha>40c1132dcf3c4168d4d80b332361ecdd86ebf529</Sha>
@@ -95,19 +94,6 @@
     <Dependency Name="Microsoft.DotNet.MSBuildSdkResolver" Version="5.0.402-servicing.21458.36">
       <Uri>https://dev.azure.com/dnceng/internal/_git/dotnet-sdk</Uri>
       <Sha>72efa9daeca362c589cfc4cf3261aeabc007a9bc</Sha>
-=======
-    <Dependency Name="Microsoft.DotNet.Common.ItemTemplates" Version="5.0.401-servicing.21404.12" CoherentParentDependency="Microsoft.NET.Sdk">
-      <Uri>https://github.com/dotnet/templating</Uri>
-      <Sha>55bfd2db51606857e3583f960235dd859fea780c</Sha>
-    </Dependency>
-    <Dependency Name="Microsoft.NET.Sdk" Version="5.0.401-servicing.21424.40">
-      <Uri>https://dev.azure.com/dnceng/internal/_git/dotnet-sdk</Uri>
-      <Sha>57e7e3fc0e20cf22933ccb30edf061b5bdcdcd33</Sha>
-    </Dependency>
-    <Dependency Name="Microsoft.DotNet.MSBuildSdkResolver" Version="5.0.401-servicing.21424.40">
-      <Uri>https://dev.azure.com/dnceng/internal/_git/dotnet-sdk</Uri>
-      <Sha>57e7e3fc0e20cf22933ccb30edf061b5bdcdcd33</Sha>
->>>>>>> bf401cd6
     </Dependency>
     <!-- For coherency purposes, these versions should be gated by the versions of winforms and wpf routed via windowsdesktop -->
     <Dependency Name="Microsoft.Dotnet.WinForms.ProjectTemplates" Version="5.0.10-servicing.21418.6" CoherentParentDependency="Microsoft.WindowsDesktop.App.Runtime.win-x64">
@@ -122,11 +108,7 @@
       <Uri>https://github.com/dotnet/fsharp</Uri>
       <Sha>488cc578cafcd261d90d748d8aaa7b8b091232dc</Sha>
     </Dependency>
-<<<<<<< HEAD
     <Dependency Name="Microsoft.NET.Test.Sdk" Version="16.11.0" CoherentParentDependency="Microsoft.NET.Sdk">
-=======
-    <Dependency Name="Microsoft.NET.Test.Sdk" Version="16.11.0-release-20210730-02" CoherentParentDependency="Microsoft.NET.Sdk">
->>>>>>> bf401cd6
       <Uri>https://github.com/microsoft/vstest</Uri>
       <Sha>7e7b73572330ab38802ab4e3f749bc64be4bfe4b</Sha>
     </Dependency>
@@ -135,15 +117,9 @@
       <Sha>7191de28a9ccf478f12631cb8a7e106465d01c1c</Sha>
       <RepoName>linker</RepoName>
     </Dependency>
-<<<<<<< HEAD
     <Dependency Name="Microsoft.Net.Compilers.Toolset" Version="3.11.0-4.21451.6" CoherentParentDependency="Microsoft.NET.Sdk">
       <Uri>https://github.com/dotnet/roslyn</Uri>
       <Sha>0b1a27fd26a1f01a9359b3156555b3a0a384e3e5</Sha>
-=======
-    <Dependency Name="Microsoft.Net.Compilers.Toolset" Version="3.11.0-4.21403.6" CoherentParentDependency="Microsoft.NET.Sdk">
-      <Uri>https://github.com/dotnet/roslyn</Uri>
-      <Sha>ae1fff344d46976624e68ae17164e0607ab68b10</Sha>
->>>>>>> bf401cd6
     </Dependency>
     <Dependency Name="Microsoft.Build" Version="16.11.0" CoherentParentDependency="Microsoft.NET.Sdk">
       <Uri>https://github.com/dotnet/msbuild</Uri>
