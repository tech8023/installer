<?xml version="1.0" encoding="utf-8"?>
<Dependencies>
  <ProductDependencies>
    <!-- Winforms / WPF -->
    <Dependency Name="Microsoft.WindowsDesktop.App" Version="3.1.0-preview1.19470.9">
      <Uri>https://github.com/dotnet/core-setup</Uri>
      <Sha>72b39b0473993b932a08c8fc24a8988d45b416a5</Sha>
    </Dependency>
    <Dependency Name="Microsoft.WindowsDesktop.App.Runtime.win-x64" Version="3.1.0-preview1.19470.9">
      <Uri>https://github.com/dotnet/core-setup</Uri>
      <Sha>72b39b0473993b932a08c8fc24a8988d45b416a5</Sha>
    </Dependency>
    <Dependency Name="Microsoft.NETCore.App" Version="3.1.0-preview1.19470.9">
      <Uri>https://github.com/dotnet/core-setup</Uri>
      <Sha>72b39b0473993b932a08c8fc24a8988d45b416a5</Sha>
    </Dependency>
    <Dependency Name="Microsoft.NETCore.App.Ref" Version="3.1.0-preview1.19470.9">
      <Uri>https://github.com/dotnet/core-setup</Uri>
      <Sha>72b39b0473993b932a08c8fc24a8988d45b416a5</Sha>
    </Dependency>
    <Dependency Name="Microsoft.NETCore.DotNetAppHost" Version="3.1.0-preview1.19470.9">
      <Uri>https://github.com/dotnet/core-setup</Uri>
      <Sha>72b39b0473993b932a08c8fc24a8988d45b416a5</Sha>
    </Dependency>
    <Dependency Name="Microsoft.NETCore.DotNetHostResolver" Version="3.1.0-preview1.19470.9">
      <Uri>https://github.com/dotnet/core-setup</Uri>
      <Sha>72b39b0473993b932a08c8fc24a8988d45b416a5</Sha>
    </Dependency>
    <Dependency Name="Microsoft.NETCore.App.Runtime.win-x64" Version="3.1.0-preview1.19470.9">
      <Uri>https://github.com/dotnet/core-setup</Uri>
      <Sha>72b39b0473993b932a08c8fc24a8988d45b416a5</Sha>
    </Dependency>
    <!-- No new netstandard.library planned for 3.1 timeframe at this time. -->
    <Dependency Name="NETStandard.Library.Ref" Version="2.1.0" Pinned="true">
      <Uri>https://github.com/dotnet/core-setup</Uri>
      <Sha>7d57652f33493fa022125b7f63aad0d70c52d810</Sha>
    </Dependency>
    <!-- Used to pull in the feed for Microsoft.NETCore.Platforms, but not referenced directly -->
    <Dependency Name="Microsoft.NETCore.Platforms" Version="3.1.0-preview1.19463.3"  CoherentParentDependency="Microsoft.NetCore.App">
      <Uri>https://github.com/dotnet/corefx</Uri>
      <Sha>d0f0bfa5b123b4c1183c889cf4017bb529675502</Sha>
    </Dependency>
    <Dependency Name="Microsoft.AspNetCore.App.Ref" Version="3.1.0-preview1.19473.5">
      <Uri>https://github.com/aspnet/AspNetCore</Uri>
      <Sha>26f160d1649350083fad67f45741ceb1c798b110</Sha>
    </Dependency>
    <Dependency Name="Microsoft.AspNetCore.App.Runtime.win-x64" Version="3.1.0-preview1.19473.5">
      <Uri>https://github.com/aspnet/AspNetCore</Uri>
      <Sha>26f160d1649350083fad67f45741ceb1c798b110</Sha>
    </Dependency>
    <Dependency Name="Microsoft.AspNetCore.DeveloperCertificates.XPlat" Version="3.1.0-preview1.19473.5">
      <Uri>https://github.com/aspnet/AspNetCore</Uri>
      <Sha>26f160d1649350083fad67f45741ceb1c798b110</Sha>
    </Dependency>
    <Dependency Name="dotnet-dev-certs" Version="3.1.0-preview1.19473.5">
      <Uri>https://github.com/aspnet/AspNetCore</Uri>
      <Sha>26f160d1649350083fad67f45741ceb1c798b110</Sha>
    </Dependency>
    <Dependency Name="dotnet-user-secrets" Version="3.1.0-preview1.19473.5">
      <Uri>https://github.com/aspnet/AspNetCore</Uri>
      <Sha>26f160d1649350083fad67f45741ceb1c798b110</Sha>
    </Dependency>
    <Dependency Name="dotnet-watch" Version="3.1.0-preview1.19473.5">
      <Uri>https://github.com/aspnet/AspNetCore</Uri>
      <Sha>26f160d1649350083fad67f45741ceb1c798b110</Sha>
    </Dependency>
    <Dependency Name="Microsoft.DotNet.Common.ItemTemplates" Version="3.0.1-servicing.19476.1" CoherentParentDependency="Microsoft.Dotnet.Toolset.Internal">
      <Uri>https://github.com/dotnet/templating</Uri>
      <Sha>a776e417c83c52908298b3767e462feae8b18b98</Sha>
    </Dependency>
<<<<<<< HEAD
    <Dependency Name="Microsoft.Dotnet.Toolset.Internal" Version="3.1.100-preview1.19462.27">
      <Uri>https://github.com/dotnet/toolset</Uri>
      <Sha>a8d3527fb2816d377ffabda05fb43b34bb1635db</Sha>
=======
    <Dependency Name="Microsoft.Dotnet.Toolset.Internal" Version="3.0.100-rc2.19476.5">
      <Uri>https://github.com/dotnet/toolset</Uri>
      <Sha>f0bb60ab509dc37bf9bc92c658c7b117b5e3d995</Sha>
>>>>>>> 61327a9b
    </Dependency>
    <Dependency Name="Microsoft.NET.Sdk" Version="3.0.100-rc2.19467.3" CoherentParentDependency="Microsoft.Dotnet.Toolset.Internal">
      <Uri>https://github.com/dotnet/sdk</Uri>
      <Sha>b3a343bf8ed65f5208c5bb86c632856c5d107b1d</Sha>
    </Dependency>
<<<<<<< HEAD
    <Dependency Name="Microsoft.DotNet.MSBuildSdkResolver" Version="3.1.100-preview1.19462.8" CoherentParentDependency="Microsoft.Dotnet.Toolset.Internal">
      <Uri>https://github.com/dotnet/cli</Uri>
      <Sha>25e58e48c0f49360bb5a9c804ca3b2ebeae01246</Sha>
=======
    <Dependency Name="Microsoft.DotNet.MSBuildSdkResolver" Version="3.0.100-rc2.19476.4" CoherentParentDependency="Microsoft.Dotnet.Toolset.Internal">
      <Uri>https://github.com/dotnet/cli</Uri>
      <Sha>6f7e6742e09ec89b2901e3d899bfcd8effc582f9</Sha>
>>>>>>> 61327a9b
    </Dependency>
    <!-- For coherency purposes, these versions should be gated by the versions of winforms and wpf routed via core setup -->
    <Dependency Name="Microsoft.Dotnet.WinForms.ProjectTemplates" Version="4.8.1-preview1.19462.8" CoherentParentDependency="Microsoft.WindowsDesktop.App">
      <Uri>https://github.com/dotnet/winforms</Uri>
      <Sha>93ae5ab5d366dc65495de6abb938f6d647eaf291</Sha>
    </Dependency>
    <Dependency Name="Microsoft.DotNet.Wpf.ProjectTemplates" Version="3.1.0-preview1.19462.15" CoherentParentDependency="Microsoft.WindowsDesktop.App">
      <Uri>https://github.com/dotnet/wpf</Uri>
      <Sha>acd0da083a426b222a54201c9f37860da50a906a</Sha>
    </Dependency>
  </ProductDependencies>
  <ToolsetDependencies>
    <Dependency Name="Microsoft.DotNet.Arcade.Sdk" Version="1.0.0-beta.19474.3">
      <Uri>https://github.com/dotnet/arcade</Uri>
      <Sha>0e9ffd6464aff37aef2dc41dc2162d258f266e32</Sha>
    </Dependency>
  </ToolsetDependencies>
</Dependencies><|MERGE_RESOLUTION|>--- conflicted
+++ resolved
@@ -68,29 +68,17 @@
       <Uri>https://github.com/dotnet/templating</Uri>
       <Sha>a776e417c83c52908298b3767e462feae8b18b98</Sha>
     </Dependency>
-<<<<<<< HEAD
     <Dependency Name="Microsoft.Dotnet.Toolset.Internal" Version="3.1.100-preview1.19462.27">
       <Uri>https://github.com/dotnet/toolset</Uri>
       <Sha>a8d3527fb2816d377ffabda05fb43b34bb1635db</Sha>
-=======
-    <Dependency Name="Microsoft.Dotnet.Toolset.Internal" Version="3.0.100-rc2.19476.5">
-      <Uri>https://github.com/dotnet/toolset</Uri>
-      <Sha>f0bb60ab509dc37bf9bc92c658c7b117b5e3d995</Sha>
->>>>>>> 61327a9b
     </Dependency>
     <Dependency Name="Microsoft.NET.Sdk" Version="3.0.100-rc2.19467.3" CoherentParentDependency="Microsoft.Dotnet.Toolset.Internal">
       <Uri>https://github.com/dotnet/sdk</Uri>
       <Sha>b3a343bf8ed65f5208c5bb86c632856c5d107b1d</Sha>
     </Dependency>
-<<<<<<< HEAD
     <Dependency Name="Microsoft.DotNet.MSBuildSdkResolver" Version="3.1.100-preview1.19462.8" CoherentParentDependency="Microsoft.Dotnet.Toolset.Internal">
       <Uri>https://github.com/dotnet/cli</Uri>
       <Sha>25e58e48c0f49360bb5a9c804ca3b2ebeae01246</Sha>
-=======
-    <Dependency Name="Microsoft.DotNet.MSBuildSdkResolver" Version="3.0.100-rc2.19476.4" CoherentParentDependency="Microsoft.Dotnet.Toolset.Internal">
-      <Uri>https://github.com/dotnet/cli</Uri>
-      <Sha>6f7e6742e09ec89b2901e3d899bfcd8effc582f9</Sha>
->>>>>>> 61327a9b
     </Dependency>
     <!-- For coherency purposes, these versions should be gated by the versions of winforms and wpf routed via core setup -->
     <Dependency Name="Microsoft.Dotnet.WinForms.ProjectTemplates" Version="4.8.1-preview1.19462.8" CoherentParentDependency="Microsoft.WindowsDesktop.App">
