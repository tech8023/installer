--- conflicted
+++ resolved
@@ -1,7 +1,6 @@
 <?xml version="1.0" encoding="utf-8"?>
 <Dependencies>
   <ProductDependencies>
-<<<<<<< HEAD
     <Dependency Name="Microsoft.WindowsDesktop.App.Runtime.win-x64" Version="3.1.15">
       <Uri>https://dev.azure.com/dnceng/internal/_git/dotnet-core-setup</Uri>
       <Sha>2e83e8fafae63cde0c7d71e42bf374143012c591</Sha>
@@ -21,27 +20,6 @@
     <Dependency Name="Microsoft.NETCore.DotNetHostResolver" Version="3.1.15">
       <Uri>https://dev.azure.com/dnceng/internal/_git/dotnet-core-setup</Uri>
       <Sha>2e83e8fafae63cde0c7d71e42bf374143012c591</Sha>
-=======
-    <Dependency Name="Microsoft.WindowsDesktop.App.Runtime.win-x64" Version="3.1.14">
-      <Uri>https://dev.azure.com/dnceng/internal/_git/dotnet-core-setup</Uri>
-      <Sha>826c2c2f8f0506c4fdb57ddc71b1dc4af9cb781c</Sha>
-    </Dependency>
-    <Dependency Name="Microsoft.NETCore.App.Internal" Version="3.1.14-servicing.21165.2">
-      <Uri>https://dev.azure.com/dnceng/internal/_git/dotnet-core-setup</Uri>
-      <Sha>826c2c2f8f0506c4fdb57ddc71b1dc4af9cb781c</Sha>
-    </Dependency>
-    <Dependency Name="Microsoft.NETCore.App.Runtime.win-x64" Version="3.1.14">
-      <Uri>https://dev.azure.com/dnceng/internal/_git/dotnet-core-setup</Uri>
-      <Sha>826c2c2f8f0506c4fdb57ddc71b1dc4af9cb781c</Sha>
-    </Dependency>
-    <Dependency Name="Microsoft.NETCore.App.Host.win-x64" Version="3.1.14">
-      <Uri>https://dev.azure.com/dnceng/internal/_git/dotnet-core-setup</Uri>
-      <Sha>826c2c2f8f0506c4fdb57ddc71b1dc4af9cb781c</Sha>
-    </Dependency>
-    <Dependency Name="Microsoft.NETCore.DotNetHostResolver" Version="3.1.14">
-      <Uri>https://dev.azure.com/dnceng/internal/_git/dotnet-core-setup</Uri>
-      <Sha>826c2c2f8f0506c4fdb57ddc71b1dc4af9cb781c</Sha>
->>>>>>> 3691664c
     </Dependency>
     <!-- Change blob version in GenerateLayout.targets if this is unpinned to service targeting pack -->
     <!-- No new netstandard.library planned for 3.1 timeframe at this time. -->
@@ -95,7 +73,6 @@
       <Uri>https://github.com/dotnet/test-templates</Uri>
       <Sha>2720fcade72d709a5d2fe80d0b80fbdac54213f6</Sha>
     </Dependency>
-<<<<<<< HEAD
     <Dependency Name="Microsoft.DotNet.Common.ItemTemplates" Version="3.1.15" CoherentParentDependency="Microsoft.Dotnet.Toolset.Internal">
       <Uri>https://github.com/dotnet/templating</Uri>
       <Sha>46196b48735b0b7ec75cf7494eec60689490d930</Sha>
@@ -103,29 +80,14 @@
     <Dependency Name="Microsoft.Dotnet.Toolset.Internal" Version="3.1.115-servicing.21212.9">
       <Uri>https://dev.azure.com/dnceng/internal/_git/dotnet-toolset</Uri>
       <Sha>33255da0686d2d5c6d37dcb2555a9cbb37849510</Sha>
-=======
-    <Dependency Name="Microsoft.DotNet.Common.ItemTemplates" Version="3.1.14" CoherentParentDependency="Microsoft.Dotnet.Toolset.Internal">
-      <Uri>https://github.com/dotnet/templating</Uri>
-      <Sha>f8760d033ff55c8e24944bf18f8e007bea4deb50</Sha>
-    </Dependency>
-    <Dependency Name="Microsoft.Dotnet.Toolset.Internal" Version="3.1.114-servicing.21166.14">
-      <Uri>https://dev.azure.com/dnceng/internal/_git/dotnet-toolset</Uri>
-      <Sha>3c0bb6e7e1a5526407ab9ba284bed18f9b841251</Sha>
->>>>>>> 3691664c
     </Dependency>
     <Dependency Name="Microsoft.NET.Sdk" Version="3.1.114-servicing.21161.11" CoherentParentDependency="Microsoft.Dotnet.Toolset.Internal">
       <Uri>https://dev.azure.com/dnceng/internal/_git/dotnet-sdk</Uri>
       <Sha>5565e6b21b7a11560fb88e73dce4c097fac6260d</Sha>
     </Dependency>
-<<<<<<< HEAD
     <Dependency Name="Microsoft.DotNet.MSBuildSdkResolver" Version="3.1.115-servicing.21212.4" CoherentParentDependency="Microsoft.Dotnet.Toolset.Internal">
       <Uri>https://dev.azure.com/dnceng/internal/_git/dotnet-cli</Uri>
       <Sha>0aa13066fdc0f8c0ef774814fd5c46f0c8a2ddb1</Sha>
-=======
-    <Dependency Name="Microsoft.DotNet.MSBuildSdkResolver" Version="3.1.114-servicing.21166.6" CoherentParentDependency="Microsoft.Dotnet.Toolset.Internal">
-      <Uri>https://dev.azure.com/dnceng/internal/_git/dotnet-cli</Uri>
-      <Sha>b637fb8974fdc0ddc880dfd16cf681c7eb7febb6</Sha>
->>>>>>> 3691664c
     </Dependency>
     <!-- For coherency purposes, these versions should be gated by the versions of winforms and wpf routed via core setup -->
     <Dependency Name="Microsoft.Dotnet.WinForms.ProjectTemplates" Version="4.8.1-servicing.21162.6" CoherentParentDependency="Microsoft.WindowsDesktop.App.Runtime.win-x64">
@@ -148,15 +110,9 @@
       <Uri>https://github.com/dotnet/arcade</Uri>
       <Sha>9467b1074927ee3fe98d539d3b72f5686c861958</Sha>
     </Dependency>
-<<<<<<< HEAD
     <Dependency Name="Microsoft.DotNet.Cli.Utils" Version="3.1.115-servicing.21212.4" CoherentParentDependency="Microsoft.Dotnet.Toolset.Internal">
       <Uri>https://dev.azure.com/dnceng/internal/_git/dotnet-cli</Uri>
       <Sha>0aa13066fdc0f8c0ef774814fd5c46f0c8a2ddb1</Sha>
-=======
-    <Dependency Name="Microsoft.DotNet.Cli.Utils" Version="3.1.114-servicing.21166.6" CoherentParentDependency="Microsoft.Dotnet.Toolset.Internal">
-      <Uri>https://dev.azure.com/dnceng/internal/_git/dotnet-cli</Uri>
-      <Sha>b637fb8974fdc0ddc880dfd16cf681c7eb7febb6</Sha>
->>>>>>> 3691664c
     </Dependency>
   </ToolsetDependencies>
 </Dependencies>