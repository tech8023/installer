--- conflicted
+++ resolved
@@ -1,7 +1,6 @@
 <?xml version="1.0" encoding="utf-8"?>
 <Dependencies>
   <ProductDependencies>
-<<<<<<< HEAD
     <Dependency Name="Microsoft.WindowsDesktop.App.Runtime.win-x64" Version="3.1.22">
       <Uri>https://dev.azure.com/dnceng/internal/_git/dotnet-core-setup</Uri>
       <Sha>ac5a9f2be15e3f4e603e2d42b8f4b18eab86b72e</Sha>
@@ -21,27 +20,6 @@
     <Dependency Name="Microsoft.NETCore.DotNetHostResolver" Version="3.1.22">
       <Uri>https://dev.azure.com/dnceng/internal/_git/dotnet-core-setup</Uri>
       <Sha>ac5a9f2be15e3f4e603e2d42b8f4b18eab86b72e</Sha>
-=======
-    <Dependency Name="Microsoft.WindowsDesktop.App.Runtime.win-x64" Version="3.1.21">
-      <Uri>https://dev.azure.com/dnceng/internal/_git/dotnet-core-setup</Uri>
-      <Sha>df8abc0f7ea6a8add9cdb23adc8b18673a329df8</Sha>
-    </Dependency>
-    <Dependency Name="Microsoft.NETCore.App.Internal" Version="3.1.21-servicing.21522.1">
-      <Uri>https://dev.azure.com/dnceng/internal/_git/dotnet-core-setup</Uri>
-      <Sha>df8abc0f7ea6a8add9cdb23adc8b18673a329df8</Sha>
-    </Dependency>
-    <Dependency Name="Microsoft.NETCore.App.Runtime.win-x64" Version="3.1.21">
-      <Uri>https://dev.azure.com/dnceng/internal/_git/dotnet-core-setup</Uri>
-      <Sha>df8abc0f7ea6a8add9cdb23adc8b18673a329df8</Sha>
-    </Dependency>
-    <Dependency Name="Microsoft.NETCore.App.Host.win-x64" Version="3.1.21">
-      <Uri>https://dev.azure.com/dnceng/internal/_git/dotnet-core-setup</Uri>
-      <Sha>df8abc0f7ea6a8add9cdb23adc8b18673a329df8</Sha>
-    </Dependency>
-    <Dependency Name="Microsoft.NETCore.DotNetHostResolver" Version="3.1.21">
-      <Uri>https://dev.azure.com/dnceng/internal/_git/dotnet-core-setup</Uri>
-      <Sha>df8abc0f7ea6a8add9cdb23adc8b18673a329df8</Sha>
->>>>>>> 17a67588
     </Dependency>
     <!-- Change blob version in GenerateLayout.targets if this is unpinned to service targeting pack -->
     <!-- No new netstandard.library planned for 3.1 timeframe at this time. -->
@@ -71,7 +49,6 @@
       <Uri>https://dev.azure.com/dnceng/internal/_git/dotnet-aspnetcore</Uri>
       <Sha>440dadc05b2bed38e6a726c2492db90e77d43c62</Sha>
     </Dependency>
-<<<<<<< HEAD
     <Dependency Name="Microsoft.AspNetCore.App.Runtime.win-x64" Version="3.1.22">
       <Uri>https://dev.azure.com/dnceng/internal/_git/dotnet-aspnetcore</Uri>
       <Sha>dfb793f39b5ea744ff3e08739155647ecb127927</Sha>
@@ -79,21 +56,11 @@
     <Dependency Name="Microsoft.AspNetCore.DeveloperCertificates.XPlat" Version="3.1.22-servicing.21554.21">
       <Uri>https://dev.azure.com/dnceng/internal/_git/dotnet-aspnetcore</Uri>
       <Sha>dfb793f39b5ea744ff3e08739155647ecb127927</Sha>
-=======
-    <Dependency Name="Microsoft.AspNetCore.App.Runtime.win-x64" Version="3.1.21">
-      <Uri>https://dev.azure.com/dnceng/internal/_git/dotnet-aspnetcore</Uri>
-      <Sha>458d97420a173fe87487b58ec4aa47a4c9dc4710</Sha>
-    </Dependency>
-    <Dependency Name="Microsoft.AspNetCore.DeveloperCertificates.XPlat" Version="3.1.21-servicing.21523.9">
-      <Uri>https://dev.azure.com/dnceng/internal/_git/dotnet-aspnetcore</Uri>
-      <Sha>458d97420a173fe87487b58ec4aa47a4c9dc4710</Sha>
->>>>>>> 17a67588
     </Dependency>
     <Dependency Name="Microsoft.AspNetCore.Components.WebAssembly.Templates" Version="3.2.1">
       <Uri>https://dev.azure.com/dnceng/internal/_git/dotnet-aspnetcore</Uri>
       <Sha>331b52b370cd4e7fe2919d4d4cda27412e2ab1cc</Sha>
     </Dependency>
-<<<<<<< HEAD
     <Dependency Name="dotnet-dev-certs" Version="3.1.22-servicing.21554.21">
       <Uri>https://dev.azure.com/dnceng/internal/_git/dotnet-aspnetcore</Uri>
       <Sha>dfb793f39b5ea744ff3e08739155647ecb127927</Sha>
@@ -105,19 +72,6 @@
     <Dependency Name="dotnet-watch" Version="3.1.22-servicing.21554.21">
       <Uri>https://dev.azure.com/dnceng/internal/_git/dotnet-aspnetcore</Uri>
       <Sha>dfb793f39b5ea744ff3e08739155647ecb127927</Sha>
-=======
-    <Dependency Name="dotnet-dev-certs" Version="3.1.21-servicing.21523.9">
-      <Uri>https://dev.azure.com/dnceng/internal/_git/dotnet-aspnetcore</Uri>
-      <Sha>458d97420a173fe87487b58ec4aa47a4c9dc4710</Sha>
-    </Dependency>
-    <Dependency Name="dotnet-user-secrets" Version="3.1.21-servicing.21523.9">
-      <Uri>https://dev.azure.com/dnceng/internal/_git/dotnet-aspnetcore</Uri>
-      <Sha>458d97420a173fe87487b58ec4aa47a4c9dc4710</Sha>
-    </Dependency>
-    <Dependency Name="dotnet-watch" Version="3.1.21-servicing.21523.9">
-      <Uri>https://dev.azure.com/dnceng/internal/_git/dotnet-aspnetcore</Uri>
-      <Sha>458d97420a173fe87487b58ec4aa47a4c9dc4710</Sha>
->>>>>>> 17a67588
     </Dependency>
     <Dependency Name="Microsoft.DotNet.Test.ProjectTemplates.3.1" Version="1.0.2-beta4.20176.1">
       <Uri>https://github.com/dotnet/test-templates</Uri>
@@ -127,7 +81,6 @@
       <Uri>https://github.com/dotnet/templating</Uri>
       <Sha>611bf58075f1bd5cf930aafad9b3d0fed548c89c</Sha>
     </Dependency>
-<<<<<<< HEAD
     <Dependency Name="Microsoft.Dotnet.Toolset.Internal" Version="3.1.415-servicing.21554.27">
       <Uri>https://dev.azure.com/dnceng/internal/_git/dotnet-toolset</Uri>
       <Sha>15da08b7ae86eaf8763e5ff9909b1806c9aa24e5</Sha>
@@ -139,34 +92,15 @@
     <Dependency Name="Microsoft.DotNet.MSBuildSdkResolver" Version="3.1.416-servicing.21554.2" CoherentParentDependency="Microsoft.Dotnet.Toolset.Internal">
       <Uri>https://dev.azure.com/dnceng/internal/_git/dotnet-cli</Uri>
       <Sha>87a332e343afde276351631d855be17dd81ac217</Sha>
-=======
-    <Dependency Name="Microsoft.Dotnet.Toolset.Internal" Version="3.1.415-servicing.21523.16">
-      <Uri>https://dev.azure.com/dnceng/internal/_git/dotnet-toolset</Uri>
-      <Sha>945f7f3b5486398bbacca7579d74bd06172e02f0</Sha>
-    </Dependency>
-    <Dependency Name="Microsoft.NET.Sdk" Version="3.1.415-servicing.21513.12" CoherentParentDependency="Microsoft.Dotnet.Toolset.Internal">
-      <Uri>https://dev.azure.com/dnceng/internal/_git/dotnet-sdk</Uri>
-      <Sha>ecb565f587197795e3855c765d51c513a7a3a62f</Sha>
-    </Dependency>
-    <Dependency Name="Microsoft.DotNet.MSBuildSdkResolver" Version="3.1.415-servicing.21523.9" CoherentParentDependency="Microsoft.Dotnet.Toolset.Internal">
-      <Uri>https://dev.azure.com/dnceng/internal/_git/dotnet-cli</Uri>
-      <Sha>ac81bf31d4bc97291ddaafd62105d234d50e126a</Sha>
->>>>>>> 17a67588
     </Dependency>
     <!-- For coherency purposes, these versions should be gated by the versions of winforms and wpf routed via core setup -->
     <Dependency Name="Microsoft.Dotnet.WinForms.ProjectTemplates" Version="4.8.1-servicing.21521.5" CoherentParentDependency="Microsoft.WindowsDesktop.App.Runtime.win-x64">
       <Uri>https://github.com/dotnet/winforms</Uri>
       <Sha>ea5125164473bee620552d81bb22a4562d8a2759</Sha>
     </Dependency>
-<<<<<<< HEAD
     <Dependency Name="Microsoft.DotNet.Wpf.ProjectTemplates" Version="3.1.22-servicing.21554.2" CoherentParentDependency="Microsoft.WindowsDesktop.App.Runtime.win-x64">
       <Uri>https://dev.azure.com/dnceng/internal/_git/dotnet-wpf</Uri>
       <Sha>da57a9b1c9dfef3d33238163f521e9d152b701f3</Sha>
-=======
-    <Dependency Name="Microsoft.DotNet.Wpf.ProjectTemplates" Version="3.1.21-servicing.21521.5" CoherentParentDependency="Microsoft.WindowsDesktop.App.Runtime.win-x64">
-      <Uri>https://dev.azure.com/dnceng/internal/_git/dotnet-wpf</Uri>
-      <Sha>a998ea18c1ba4bf92884ddabeb766978026bc103</Sha>
->>>>>>> 17a67588
     </Dependency>
     <!-- This is so that WCF packages are included in the final drop for official releases. -->
     <!-- Replace with better solution, see https://github.com/dotnet/arcade/issues/4162 -->
