<?xml version="1.0" encoding="utf-8"?>
<Dependencies>
  <ProductDependencies>
    <Dependency Name="Microsoft.WindowsDesktop.App.Ref" Version="5.0.0-preview.3.20206.4">
      <Uri>https://github.com/dotnet/windowsdesktop</Uri>
      <Sha>bbe89b2fde13f2fcd60906aa48177c121a478235</Sha>
    </Dependency>
    <Dependency Name="Microsoft.WindowsDesktop.App" Version="5.0.0-preview.3.20206.4">
      <Uri>https://github.com/dotnet/windowsdesktop</Uri>
      <Sha>bbe89b2fde13f2fcd60906aa48177c121a478235</Sha>
    </Dependency>
    <Dependency Name="Microsoft.WindowsDesktop.App.Runtime.win-x64" Version="5.0.0-preview.3.20206.4">
      <Uri>https://github.com/dotnet/windowsdesktop</Uri>
      <Sha>bbe89b2fde13f2fcd60906aa48177c121a478235</Sha>
    </Dependency>
<<<<<<< HEAD
    <Dependency Name="Microsoft.NETCore.App.Ref" Version="5.0.0-preview.3.20206.14">
      <Uri>https://github.com/dotnet/runtime</Uri>
      <Sha>3cda53187710a77afb1a644b1729be9ff639a14d</Sha>
    </Dependency>
    <Dependency Name="Microsoft.NETCore.App.Internal" Version="5.0.0-preview.3.20206.14">
      <Uri>https://github.com/dotnet/runtime</Uri>
      <Sha>3cda53187710a77afb1a644b1729be9ff639a14d</Sha>
    </Dependency>
    <Dependency Name="Microsoft.NETCore.App.Runtime.win-x64" Version="5.0.0-preview.3.20206.14">
      <Uri>https://github.com/dotnet/runtime</Uri>
      <Sha>3cda53187710a77afb1a644b1729be9ff639a14d</Sha>
    </Dependency>
    <Dependency Name="Microsoft.NETCore.App.Host.win-x64" Version="5.0.0-preview.3.20206.14">
      <Uri>https://github.com/dotnet/runtime</Uri>
      <Sha>3cda53187710a77afb1a644b1729be9ff639a14d</Sha>
    </Dependency>
    <Dependency Name="Microsoft.NETCore.DotNetHostResolver" Version="5.0.0-preview.3.20206.14">
      <Uri>https://github.com/dotnet/runtime</Uri>
      <Sha>3cda53187710a77afb1a644b1729be9ff639a14d</Sha>
=======
    <Dependency Name="Microsoft.NETCore.App.Ref" Version="5.0.0-preview.4.20205.13">
      <Uri>https://github.com/dotnet/runtime</Uri>
      <Sha>59ca590949ade88c712e4ca8c6835acd0e9cbf46</Sha>
    </Dependency>
    <Dependency Name="Microsoft.NETCore.App.Internal" Version="5.0.0-preview.4.20205.13">
      <Uri>https://github.com/dotnet/runtime</Uri>
      <Sha>59ca590949ade88c712e4ca8c6835acd0e9cbf46</Sha>
    </Dependency>
    <Dependency Name="Microsoft.NETCore.App.Runtime.win-x64" Version="5.0.0-preview.4.20205.13">
      <Uri>https://github.com/dotnet/runtime</Uri>
      <Sha>59ca590949ade88c712e4ca8c6835acd0e9cbf46</Sha>
    </Dependency>
    <Dependency Name="Microsoft.NETCore.App.Host.win-x64" Version="5.0.0-preview.4.20205.13">
      <Uri>https://github.com/dotnet/runtime</Uri>
      <Sha>59ca590949ade88c712e4ca8c6835acd0e9cbf46</Sha>
    </Dependency>
    <Dependency Name="Microsoft.NETCore.DotNetHostResolver" Version="5.0.0-preview.4.20205.13">
      <Uri>https://github.com/dotnet/runtime</Uri>
      <Sha>59ca590949ade88c712e4ca8c6835acd0e9cbf46</Sha>
>>>>>>> 5ee67f17
    </Dependency>
    <!-- Change blob version in GenerateLayout.targets if this is unpinned to service targeting pack -->
    <!-- No new netstandard.library planned for 3.1 timeframe at this time. -->
    <Dependency Name="NETStandard.Library.Ref" Version="2.1.0" Pinned="true">
      <Uri>https://github.com/dotnet/core-setup</Uri>
      <Sha>7d57652f33493fa022125b7f63aad0d70c52d810</Sha>
    </Dependency>
<<<<<<< HEAD
    <Dependency Name="Microsoft.NETCore.Platforms" Version="5.0.0-preview.3.20206.14">
      <Uri>https://github.com/dotnet/runtime</Uri>
      <Sha>3cda53187710a77afb1a644b1729be9ff639a14d</Sha>
    </Dependency>
    <Dependency Name="Microsoft.AspNetCore.App.Ref" Version="5.0.0-preview.3.20207.4">
      <Uri>https://github.com/dotnet/aspnetcore</Uri>
      <Sha>fcd56ff589a2d82fb6f654b92f372216d695cf88</Sha>
    </Dependency>
    <Dependency Name="Microsoft.AspNetCore.App.Runtime.win-x64" Version="5.0.0-preview.3.20207.4">
      <Uri>https://github.com/dotnet/aspnetcore</Uri>
      <Sha>fcd56ff589a2d82fb6f654b92f372216d695cf88</Sha>
    </Dependency>
    <Dependency Name="VS.Redist.Common.AspNetCore.TargetingPack.x64.5.0" Version="5.0.0-preview.3.20207.4">
      <Uri>https://github.com/dotnet/aspnetcore</Uri>
      <Sha>fcd56ff589a2d82fb6f654b92f372216d695cf88</Sha>
    </Dependency>
    <Dependency Name="dotnet-dev-certs" Version="5.0.0-preview.3.20207.4">
      <Uri>https://github.com/dotnet/aspnetcore</Uri>
      <Sha>fcd56ff589a2d82fb6f654b92f372216d695cf88</Sha>
    </Dependency>
    <Dependency Name="dotnet-user-secrets" Version="5.0.0-preview.3.20207.4">
      <Uri>https://github.com/dotnet/aspnetcore</Uri>
      <Sha>fcd56ff589a2d82fb6f654b92f372216d695cf88</Sha>
    </Dependency>
    <Dependency Name="dotnet-watch" Version="5.0.0-preview.3.20207.4">
      <Uri>https://github.com/dotnet/aspnetcore</Uri>
      <Sha>fcd56ff589a2d82fb6f654b92f372216d695cf88</Sha>
=======
    <Dependency Name="Microsoft.NETCore.Platforms" Version="5.0.0-preview.4.20205.13">
      <Uri>https://github.com/dotnet/runtime</Uri>
      <Sha>59ca590949ade88c712e4ca8c6835acd0e9cbf46</Sha>
    </Dependency>
    <Dependency Name="Microsoft.AspNetCore.App.Ref" Version="5.0.0-preview.4.20206.19">
      <Uri>https://github.com/dotnet/aspnetcore</Uri>
      <Sha>d8f1b2c12bef5714b02fb402f9d80d6d40dc6089</Sha>
    </Dependency>
    <Dependency Name="Microsoft.AspNetCore.App.Runtime.win-x64" Version="5.0.0-preview.4.20206.19">
      <Uri>https://github.com/dotnet/aspnetcore</Uri>
      <Sha>d8f1b2c12bef5714b02fb402f9d80d6d40dc6089</Sha>
    </Dependency>
    <Dependency Name="VS.Redist.Common.AspNetCore.TargetingPack.x64.5.0" Version="5.0.0-preview.4.20206.19">
      <Uri>https://github.com/dotnet/aspnetcore</Uri>
      <Sha>d8f1b2c12bef5714b02fb402f9d80d6d40dc6089</Sha>
    </Dependency>
    <Dependency Name="dotnet-dev-certs" Version="5.0.0-preview.4.20206.19">
      <Uri>https://github.com/dotnet/aspnetcore</Uri>
      <Sha>d8f1b2c12bef5714b02fb402f9d80d6d40dc6089</Sha>
    </Dependency>
    <Dependency Name="dotnet-user-secrets" Version="5.0.0-preview.4.20206.19">
      <Uri>https://github.com/dotnet/aspnetcore</Uri>
      <Sha>d8f1b2c12bef5714b02fb402f9d80d6d40dc6089</Sha>
    </Dependency>
    <Dependency Name="dotnet-watch" Version="5.0.0-preview.4.20206.19">
      <Uri>https://github.com/dotnet/aspnetcore</Uri>
      <Sha>d8f1b2c12bef5714b02fb402f9d80d6d40dc6089</Sha>
    </Dependency>
    <Dependency Name="Microsoft.DotNet.Test.ProjectTemplates.2.1" Version="1.0.2-beta4.20162.1">
      <Uri>https://github.com/dotnet/test-templates</Uri>
      <Sha>e8e924b5937e75ab3049d57cb5fb196ea2e3332c</Sha>
>>>>>>> 5ee67f17
    </Dependency>
    <Dependency Name="Microsoft.DotNet.Test.ProjectTemplates.5.0" Version="1.0.2-beta4.20176.1">
      <Uri>https://github.com/dotnet/test-templates</Uri>
      <Sha>2720fcade72d709a5d2fe80d0b80fbdac54213f6</Sha>
    </Dependency>
<<<<<<< HEAD
    <Dependency Name="Microsoft.DotNet.Common.ItemTemplates" Version="5.0.0-preview.3.20202.1">
      <Uri>https://github.com/dotnet/templating</Uri>
      <Sha>3afa35569f53dceabbff596010f52ea328b0d5f8</Sha>
    </Dependency>
    <Dependency Name="Microsoft.NET.Sdk" Version="5.0.100-preview.3.20208.2">
      <Uri>https://github.com/dotnet/sdk</Uri>
      <Sha>0c6ef709a6691023e80d9931b9c000c21ad74cf6</Sha>
    </Dependency>
    <Dependency Name="Microsoft.DotNet.MSBuildSdkResolver" Version="5.0.100-preview.3.20208.2">
      <Uri>https://github.com/dotnet/sdk</Uri>
      <Sha>0c6ef709a6691023e80d9931b9c000c21ad74cf6</Sha>
=======
    <Dependency Name="Microsoft.DotNet.Common.ItemTemplates" Version="5.0.0-preview.4.20203.1">
      <Uri>https://github.com/dotnet/templating</Uri>
      <Sha>021e16574b2809e3d113fb541838ab49715721b3</Sha>
    </Dependency>
    <Dependency Name="Microsoft.NET.Sdk" Version="5.0.100-preview.4.20208.4">
      <Uri>https://github.com/dotnet/sdk</Uri>
      <Sha>7fe15e37c809aa5350e5d6b8ef42fc4e26c4ac0e</Sha>
    </Dependency>
    <Dependency Name="Microsoft.DotNet.MSBuildSdkResolver" Version="5.0.100-preview.4.20208.4">
      <Uri>https://github.com/dotnet/sdk</Uri>
      <Sha>7fe15e37c809aa5350e5d6b8ef42fc4e26c4ac0e</Sha>
>>>>>>> 5ee67f17
    </Dependency>
    <!-- For coherency purposes, these versions should be gated by the versions of winforms and wpf routed via windowsdesktop -->
    <Dependency Name="Microsoft.Dotnet.WinForms.ProjectTemplates" Version="5.0.0-preview.3.20181.1" CoherentParentDependency="Microsoft.WindowsDesktop.App.Runtime.win-x64">
      <Uri>https://github.com/dotnet/winforms</Uri>
      <Sha>17d421f36541633c21682b297ca30740d8b539e1</Sha>
    </Dependency>
    <Dependency Name="Microsoft.DotNet.Wpf.ProjectTemplates" Version="5.0.0-preview.3.20201.2" CoherentParentDependency="Microsoft.WindowsDesktop.App.Runtime.win-x64">
      <Uri>https://github.com/dotnet/wpf</Uri>
      <Sha>9decc5c6fa69644eabd6e5128defc29e732d3fc5</Sha>
    </Dependency>
    <!-- This is so that WCF packages are included in the final drop for official releases. -->
    <!-- Replace with better solution, see https://github.com/dotnet/arcade/issues/4162 -->
    <Dependency Name="System.ServiceModel.Primitives" Version="5.0.0-preview1.20104.1">
      <Uri>https://github.com/dotnet/wcf</Uri>
      <Sha>d08484b1422ee45195adff528d6c65c7c788d7fa</Sha>
    </Dependency>
  </ProductDependencies>
  <ToolsetDependencies>
    <Dependency Name="Microsoft.DotNet.Arcade.Sdk" Version="5.0.0-beta.20201.2">
      <Uri>https://github.com/dotnet/arcade</Uri>
      <Sha>bce0a98620c1c5a110b2bba9912f3d5929069c6b</Sha>
    </Dependency>
  </ToolsetDependencies>
</Dependencies><|MERGE_RESOLUTION|>--- conflicted
+++ resolved
@@ -13,27 +13,6 @@
       <Uri>https://github.com/dotnet/windowsdesktop</Uri>
       <Sha>bbe89b2fde13f2fcd60906aa48177c121a478235</Sha>
     </Dependency>
-<<<<<<< HEAD
-    <Dependency Name="Microsoft.NETCore.App.Ref" Version="5.0.0-preview.3.20206.14">
-      <Uri>https://github.com/dotnet/runtime</Uri>
-      <Sha>3cda53187710a77afb1a644b1729be9ff639a14d</Sha>
-    </Dependency>
-    <Dependency Name="Microsoft.NETCore.App.Internal" Version="5.0.0-preview.3.20206.14">
-      <Uri>https://github.com/dotnet/runtime</Uri>
-      <Sha>3cda53187710a77afb1a644b1729be9ff639a14d</Sha>
-    </Dependency>
-    <Dependency Name="Microsoft.NETCore.App.Runtime.win-x64" Version="5.0.0-preview.3.20206.14">
-      <Uri>https://github.com/dotnet/runtime</Uri>
-      <Sha>3cda53187710a77afb1a644b1729be9ff639a14d</Sha>
-    </Dependency>
-    <Dependency Name="Microsoft.NETCore.App.Host.win-x64" Version="5.0.0-preview.3.20206.14">
-      <Uri>https://github.com/dotnet/runtime</Uri>
-      <Sha>3cda53187710a77afb1a644b1729be9ff639a14d</Sha>
-    </Dependency>
-    <Dependency Name="Microsoft.NETCore.DotNetHostResolver" Version="5.0.0-preview.3.20206.14">
-      <Uri>https://github.com/dotnet/runtime</Uri>
-      <Sha>3cda53187710a77afb1a644b1729be9ff639a14d</Sha>
-=======
     <Dependency Name="Microsoft.NETCore.App.Ref" Version="5.0.0-preview.4.20205.13">
       <Uri>https://github.com/dotnet/runtime</Uri>
       <Sha>59ca590949ade88c712e4ca8c6835acd0e9cbf46</Sha>
@@ -53,7 +32,6 @@
     <Dependency Name="Microsoft.NETCore.DotNetHostResolver" Version="5.0.0-preview.4.20205.13">
       <Uri>https://github.com/dotnet/runtime</Uri>
       <Sha>59ca590949ade88c712e4ca8c6835acd0e9cbf46</Sha>
->>>>>>> 5ee67f17
     </Dependency>
     <!-- Change blob version in GenerateLayout.targets if this is unpinned to service targeting pack -->
     <!-- No new netstandard.library planned for 3.1 timeframe at this time. -->
@@ -61,35 +39,6 @@
       <Uri>https://github.com/dotnet/core-setup</Uri>
       <Sha>7d57652f33493fa022125b7f63aad0d70c52d810</Sha>
     </Dependency>
-<<<<<<< HEAD
-    <Dependency Name="Microsoft.NETCore.Platforms" Version="5.0.0-preview.3.20206.14">
-      <Uri>https://github.com/dotnet/runtime</Uri>
-      <Sha>3cda53187710a77afb1a644b1729be9ff639a14d</Sha>
-    </Dependency>
-    <Dependency Name="Microsoft.AspNetCore.App.Ref" Version="5.0.0-preview.3.20207.4">
-      <Uri>https://github.com/dotnet/aspnetcore</Uri>
-      <Sha>fcd56ff589a2d82fb6f654b92f372216d695cf88</Sha>
-    </Dependency>
-    <Dependency Name="Microsoft.AspNetCore.App.Runtime.win-x64" Version="5.0.0-preview.3.20207.4">
-      <Uri>https://github.com/dotnet/aspnetcore</Uri>
-      <Sha>fcd56ff589a2d82fb6f654b92f372216d695cf88</Sha>
-    </Dependency>
-    <Dependency Name="VS.Redist.Common.AspNetCore.TargetingPack.x64.5.0" Version="5.0.0-preview.3.20207.4">
-      <Uri>https://github.com/dotnet/aspnetcore</Uri>
-      <Sha>fcd56ff589a2d82fb6f654b92f372216d695cf88</Sha>
-    </Dependency>
-    <Dependency Name="dotnet-dev-certs" Version="5.0.0-preview.3.20207.4">
-      <Uri>https://github.com/dotnet/aspnetcore</Uri>
-      <Sha>fcd56ff589a2d82fb6f654b92f372216d695cf88</Sha>
-    </Dependency>
-    <Dependency Name="dotnet-user-secrets" Version="5.0.0-preview.3.20207.4">
-      <Uri>https://github.com/dotnet/aspnetcore</Uri>
-      <Sha>fcd56ff589a2d82fb6f654b92f372216d695cf88</Sha>
-    </Dependency>
-    <Dependency Name="dotnet-watch" Version="5.0.0-preview.3.20207.4">
-      <Uri>https://github.com/dotnet/aspnetcore</Uri>
-      <Sha>fcd56ff589a2d82fb6f654b92f372216d695cf88</Sha>
-=======
     <Dependency Name="Microsoft.NETCore.Platforms" Version="5.0.0-preview.4.20205.13">
       <Uri>https://github.com/dotnet/runtime</Uri>
       <Sha>59ca590949ade88c712e4ca8c6835acd0e9cbf46</Sha>
@@ -121,25 +70,11 @@
     <Dependency Name="Microsoft.DotNet.Test.ProjectTemplates.2.1" Version="1.0.2-beta4.20162.1">
       <Uri>https://github.com/dotnet/test-templates</Uri>
       <Sha>e8e924b5937e75ab3049d57cb5fb196ea2e3332c</Sha>
->>>>>>> 5ee67f17
     </Dependency>
     <Dependency Name="Microsoft.DotNet.Test.ProjectTemplates.5.0" Version="1.0.2-beta4.20176.1">
       <Uri>https://github.com/dotnet/test-templates</Uri>
       <Sha>2720fcade72d709a5d2fe80d0b80fbdac54213f6</Sha>
     </Dependency>
-<<<<<<< HEAD
-    <Dependency Name="Microsoft.DotNet.Common.ItemTemplates" Version="5.0.0-preview.3.20202.1">
-      <Uri>https://github.com/dotnet/templating</Uri>
-      <Sha>3afa35569f53dceabbff596010f52ea328b0d5f8</Sha>
-    </Dependency>
-    <Dependency Name="Microsoft.NET.Sdk" Version="5.0.100-preview.3.20208.2">
-      <Uri>https://github.com/dotnet/sdk</Uri>
-      <Sha>0c6ef709a6691023e80d9931b9c000c21ad74cf6</Sha>
-    </Dependency>
-    <Dependency Name="Microsoft.DotNet.MSBuildSdkResolver" Version="5.0.100-preview.3.20208.2">
-      <Uri>https://github.com/dotnet/sdk</Uri>
-      <Sha>0c6ef709a6691023e80d9931b9c000c21ad74cf6</Sha>
-=======
     <Dependency Name="Microsoft.DotNet.Common.ItemTemplates" Version="5.0.0-preview.4.20203.1">
       <Uri>https://github.com/dotnet/templating</Uri>
       <Sha>021e16574b2809e3d113fb541838ab49715721b3</Sha>
@@ -151,7 +86,6 @@
     <Dependency Name="Microsoft.DotNet.MSBuildSdkResolver" Version="5.0.100-preview.4.20208.4">
       <Uri>https://github.com/dotnet/sdk</Uri>
       <Sha>7fe15e37c809aa5350e5d6b8ef42fc4e26c4ac0e</Sha>
->>>>>>> 5ee67f17
     </Dependency>
     <!-- For coherency purposes, these versions should be gated by the versions of winforms and wpf routed via windowsdesktop -->
     <Dependency Name="Microsoft.Dotnet.WinForms.ProjectTemplates" Version="5.0.0-preview.3.20181.1" CoherentParentDependency="Microsoft.WindowsDesktop.App.Runtime.win-x64">
