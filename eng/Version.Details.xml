--- conflicted
+++ resolved
@@ -2,7 +2,6 @@
 <Dependencies>
   <ProductDependencies>
     <!-- Winforms / WPF -->
-<<<<<<< HEAD
     <Dependency Name="Microsoft.WindowsDesktop.App" Version="5.0.0-alpha1.19459.39">
       <Uri>https://github.com/dotnet/core-setup</Uri>
       <Sha>9090711c8aba450144a57008fa6e0bad0e601313</Sha>
@@ -56,87 +55,19 @@
       <Sha>5fddf188da42afd788c29170925b1d0d681d6b41</Sha>
     </Dependency>
     <!-- For coherency purposes, these versions should be gated by the versions of winforms and wpf routed via core setup -->
-    <Dependency Name="Microsoft.Dotnet.WinForms.ProjectTemplates" Version="4.8.0-preview9.19407.2" CoherentParentDependency="Microsoft.WindowsDesktop.App">
+    <Dependency Name="Microsoft.Dotnet.WinForms.ProjectTemplates" Version="4.8.0-rc1.19455.20" CoherentParentDependency="Microsoft.WindowsDesktop.App">
       <Uri>https://github.com/dotnet/winforms</Uri>
       <Sha>2db14f6fd1ff9b9bba3c3b6436987e02193a75e7</Sha>
     </Dependency>
-    <Dependency Name="Microsoft.DotNet.Wpf.ProjectTemplates" Version="3.0.0-preview9.19407.13" CoherentParentDependency="Microsoft.WindowsDesktop.App">
+    <Dependency Name="Microsoft.DotNet.Wpf.ProjectTemplates" Version="3.0.0-rc1.19455.14" CoherentParentDependency="Microsoft.WindowsDesktop.App">
       <Uri>https://github.com/dotnet/wpf</Uri>
       <Sha>8a234021a4e697f7e4999c282bde42d2473131f0</Sha>
     </Dependency>
   </ProductDependencies>
   <ToolsetDependencies>
-    <Dependency Name="Microsoft.DotNet.Arcade.Sdk" Version="1.0.0-beta.19459.10">
+    <Dependency Name="Microsoft.DotNet.Arcade.Sdk" Version="1.0.0-beta.19460.3">
       <Uri>https://github.com/dotnet/arcade</Uri>
       <Sha>f5ccfdcbd828383d39cf583086ef42d72ca5b320</Sha>
-=======
-    <Dependency Name="Microsoft.WindowsDesktop.App" Version="3.1.0-preview1.19458.7">
-      <Uri>https://github.com/dotnet/core-setup</Uri>
-      <Sha>604ef7a61aea16bc63a402dfcb2bbe5e6b7c5971</Sha>
-    </Dependency>
-    <Dependency Name="Microsoft.NETCore.App" Version="3.1.0-preview1.19458.7">
-      <Uri>https://github.com/dotnet/core-setup</Uri>
-      <Sha>604ef7a61aea16bc63a402dfcb2bbe5e6b7c5971</Sha>
-    </Dependency>
-    <Dependency Name="NETStandard.Library.Ref" Version="2.1.0-preview1.19458.7">
-      <Uri>https://github.com/dotnet/core-setup</Uri>
-      <Sha>604ef7a61aea16bc63a402dfcb2bbe5e6b7c5971</Sha>
-    </Dependency>
-    <Dependency Name="Microsoft.AspNetCore.App.Ref" Version="3.0.0-rc2.19461.1">
-      <Uri>https://github.com/aspnet/AspNetCore</Uri>
-      <Sha>2cae0cd451556483a176845f46887631a35da9c2</Sha>
-    </Dependency>
-    <Dependency Name="Microsoft.AspNetCore.App.Runtime.win-x64" Version="3.0.0-rc2.19461.1">
-      <Uri>https://github.com/aspnet/AspNetCore</Uri>
-      <Sha>2cae0cd451556483a176845f46887631a35da9c2</Sha>
-    </Dependency>
-    <Dependency Name="Microsoft.AspNetCore.DeveloperCertificates.XPlat" Version="3.0.0-rc2.19461.1">
-      <Uri>https://github.com/aspnet/AspNetCore</Uri>
-      <Sha>2cae0cd451556483a176845f46887631a35da9c2</Sha>
-    </Dependency>
-    <Dependency Name="dotnet-dev-certs" Version="3.0.0-rc2.19461.1">
-      <Uri>https://github.com/aspnet/AspNetCore</Uri>
-      <Sha>2cae0cd451556483a176845f46887631a35da9c2</Sha>
-    </Dependency>
-    <Dependency Name="dotnet-user-secrets" Version="3.0.0-rc2.19461.1">
-      <Uri>https://github.com/aspnet/AspNetCore</Uri>
-      <Sha>2cae0cd451556483a176845f46887631a35da9c2</Sha>
-    </Dependency>
-    <Dependency Name="dotnet-watch" Version="3.0.0-rc2.19461.1">
-      <Uri>https://github.com/aspnet/AspNetCore</Uri>
-      <Sha>2cae0cd451556483a176845f46887631a35da9c2</Sha>
-    </Dependency>
-    <Dependency Name="Microsoft.DotNet.Common.ItemTemplates" Version="3.0.0-preview8.19381.4" CoherentParentDependency="Microsoft.Dotnet.Toolset.Internal">
-      <Uri>https://github.com/dotnet/templating</Uri>
-      <Sha>e8d6da33000a416b2b36b4f04b1756dcc99f671d</Sha>
-    </Dependency>
-    <Dependency Name="Microsoft.Dotnet.Toolset.Internal" Version="3.1.100-preview1.19461.12">
-      <Uri>https://github.com/dotnet/toolset</Uri>
-      <Sha>5ee52504c8c42f23c0d467cd335b2b5c71491561</Sha>
-    </Dependency>
-    <Dependency Name="Microsoft.NET.Sdk" Version="3.0.100-rc1.19422.1" CoherentParentDependency="Microsoft.Dotnet.Toolset.Internal">
-      <Uri>https://github.com/dotnet/sdk</Uri>
-      <Sha>83dffb6faab234c0c878e92c1679fa47c0cab3dd</Sha>
-    </Dependency>
-    <Dependency Name="Microsoft.DotNet.MSBuildSdkResolver" Version="3.1.100-preview1.19461.7" CoherentParentDependency="Microsoft.Dotnet.Toolset.Internal">
-      <Uri>https://github.com/dotnet/cli</Uri>
-      <Sha>a6e4f7bfd93943b9336fd4741343a3bdbc5f550b</Sha>
-    </Dependency>
-    <!-- For coherency purposes, these versions should be gated by the versions of winforms and wpf routed via core setup -->
-    <Dependency Name="Microsoft.Dotnet.WinForms.ProjectTemplates" Version="4.8.0-rc1.19455.20" CoherentParentDependency="Microsoft.WindowsDesktop.App">
-      <Uri>https://github.com/dotnet/winforms</Uri>
-      <Sha>9104c48ca015b5a4c8e029c330af6d68bc11b0b8</Sha>
-    </Dependency>
-    <Dependency Name="Microsoft.DotNet.Wpf.ProjectTemplates" Version="3.0.0-rc1.19455.14" CoherentParentDependency="Microsoft.WindowsDesktop.App">
-      <Uri>https://github.com/dotnet/wpf</Uri>
-      <Sha>1c3dd24d7188899a5f12d1caa31630f66bd4c2fd</Sha>
-    </Dependency>
-  </ProductDependencies>
-  <ToolsetDependencies>
-    <Dependency Name="Microsoft.DotNet.Arcade.Sdk" Version="1.0.0-beta.19460.3">
-      <Uri>https://github.com/dotnet/arcade</Uri>
-      <Sha>0f5cfb20a355c27bc84cedd049c946b44a7fc1da</Sha>
->>>>>>> 07723bf6
     </Dependency>
   </ToolsetDependencies>
 </Dependencies>