<?xml version="1.0" encoding="utf-8"?>
<Dependencies>
  <ProductDependencies>
<<<<<<< HEAD
    <Dependency Name="Microsoft.WindowsDesktop.App.Runtime.win-x64" Version="3.1.1">
      <Uri>https://dev.azure.com/dnceng/internal/_git/dotnet-core-setup</Uri>
      <Sha>a1388f194c30cb21b36b75982962cb5e35954e4e</Sha>
    </Dependency>
    <Dependency Name="Microsoft.NETCore.App.Internal" Version="3.1.1-servicing.19608.4">
      <Uri>https://dev.azure.com/dnceng/internal/_git/dotnet-core-setup</Uri>
      <Sha>a1388f194c30cb21b36b75982962cb5e35954e4e</Sha>
    </Dependency>
    <Dependency Name="Microsoft.NETCore.App.Runtime.win-x64" Version="3.1.1">
      <Uri>https://dev.azure.com/dnceng/internal/_git/dotnet-core-setup</Uri>
      <Sha>a1388f194c30cb21b36b75982962cb5e35954e4e</Sha>
    </Dependency>
    <Dependency Name="Microsoft.NETCore.App.Host.win-x64" Version="3.1.1">
      <Uri>https://dev.azure.com/dnceng/internal/_git/dotnet-core-setup</Uri>
      <Sha>a1388f194c30cb21b36b75982962cb5e35954e4e</Sha>
    </Dependency>
    <Dependency Name="Microsoft.NETCore.DotNetHostResolver" Version="3.1.1">
      <Uri>https://dev.azure.com/dnceng/internal/_git/dotnet-core-setup</Uri>
      <Sha>a1388f194c30cb21b36b75982962cb5e35954e4e</Sha>
=======
    <Dependency Name="Microsoft.WindowsDesktop.App.Ref" Version="5.0.0-preview.1.20118.1">
      <Uri>https://github.com/dotnet/windowsdesktop</Uri>
      <Sha>1e824b0c81d6c2ed682534e4ec1262c5a943fc8e</Sha>
    </Dependency>
    <Dependency Name="Microsoft.WindowsDesktop.App" Version="5.0.0-preview.1.20118.1">
      <Uri>https://github.com/dotnet/windowsdesktop</Uri>
      <Sha>1e824b0c81d6c2ed682534e4ec1262c5a943fc8e</Sha>
    </Dependency>
    <Dependency Name="Microsoft.WindowsDesktop.App.Runtime.win-x64" Version="5.0.0-preview.1.20118.1">
      <Uri>https://github.com/dotnet/windowsdesktop</Uri>
      <Sha>1e824b0c81d6c2ed682534e4ec1262c5a943fc8e</Sha>
    </Dependency>
    <Dependency Name="Microsoft.NETCore.App.Ref" Version="5.0.0-preview.1.20117.8">
      <Uri>https://github.com/dotnet/runtime</Uri>
      <Sha>4225fd10fef47bbcd859f7e4134a7500108dc9b6</Sha>
    </Dependency>
    <Dependency Name="Microsoft.NETCore.App.Internal" Version="5.0.0-preview.1.20117.8">
      <Uri>https://github.com/dotnet/runtime</Uri>
      <Sha>4225fd10fef47bbcd859f7e4134a7500108dc9b6</Sha>
    </Dependency>
    <Dependency Name="Microsoft.NETCore.App.Runtime.win-x64" Version="5.0.0-preview.1.20117.8">
      <Uri>https://github.com/dotnet/runtime</Uri>
      <Sha>4225fd10fef47bbcd859f7e4134a7500108dc9b6</Sha>
    </Dependency>
    <Dependency Name="Microsoft.NETCore.App.Host.win-x64" Version="5.0.0-preview.1.20117.8">
      <Uri>https://github.com/dotnet/runtime</Uri>
      <Sha>4225fd10fef47bbcd859f7e4134a7500108dc9b6</Sha>
    </Dependency>
    <Dependency Name="Microsoft.NETCore.DotNetHostResolver" Version="5.0.0-preview.1.20117.8">
      <Uri>https://github.com/dotnet/runtime</Uri>
      <Sha>4225fd10fef47bbcd859f7e4134a7500108dc9b6</Sha>
>>>>>>> 457c5b7a
    </Dependency>
    <!-- Change blob version in GenerateLayout.targets if this is unpinned to service targeting pack -->
    <!-- No new netstandard.library planned for 3.1 timeframe at this time. -->
    <Dependency Name="NETStandard.Library.Ref" Version="2.1.0" Pinned="true">
      <Uri>https://github.com/dotnet/core-setup</Uri>
      <Sha>7d57652f33493fa022125b7f63aad0d70c52d810</Sha>
    </Dependency>
    <Dependency Name="Microsoft.NETCore.Platforms" Version="5.0.0-preview.1.20117.8">
      <Uri>https://github.com/dotnet/runtime</Uri>
      <Sha>4225fd10fef47bbcd859f7e4134a7500108dc9b6</Sha>
    </Dependency>
<<<<<<< HEAD
    <Dependency Name="Microsoft.AspNetCore.App.Ref" Version="3.1.0">
      <Uri>https://github.com/aspnet/AspNetCore</Uri>
      <Sha>2b7e994b8a304700a09617ffc5052f0d943bbcba</Sha>
    </Dependency>
    <Dependency Name="Microsoft.AspNetCore.App.Runtime.win-x64" Version="3.1.1">
      <Uri>https://dev.azure.com/dnceng/internal/_git/aspnet-AspNetCore</Uri>
      <Sha>e276c8174b8bfdeb70efceafa81c75f8badbc8db</Sha>
    </Dependency>
    <Dependency Name="Microsoft.AspNetCore.DeveloperCertificates.XPlat" Version="3.1.1-servicing.19615.10">
      <Uri>https://dev.azure.com/dnceng/internal/_git/aspnet-AspNetCore</Uri>
      <Sha>e276c8174b8bfdeb70efceafa81c75f8badbc8db</Sha>
    </Dependency>
    <Dependency Name="dotnet-dev-certs" Version="3.1.1-servicing.19615.10">
      <Uri>https://dev.azure.com/dnceng/internal/_git/aspnet-AspNetCore</Uri>
      <Sha>e276c8174b8bfdeb70efceafa81c75f8badbc8db</Sha>
    </Dependency>
    <Dependency Name="dotnet-user-secrets" Version="3.1.1-servicing.19615.10">
      <Uri>https://dev.azure.com/dnceng/internal/_git/aspnet-AspNetCore</Uri>
      <Sha>e276c8174b8bfdeb70efceafa81c75f8badbc8db</Sha>
    </Dependency>
    <Dependency Name="dotnet-watch" Version="3.1.1-servicing.19615.10">
      <Uri>https://dev.azure.com/dnceng/internal/_git/aspnet-AspNetCore</Uri>
      <Sha>e276c8174b8bfdeb70efceafa81c75f8badbc8db</Sha>
=======
    <Dependency Name="Microsoft.AspNetCore.App.Ref" Version="5.0.0-preview.1.20116.1">
      <Uri>https://github.com/dotnet/aspnetcore</Uri>
      <Sha>2a521681156cfd8b297572a7fb19e96812c92d7b</Sha>
    </Dependency>
    <Dependency Name="Microsoft.AspNetCore.App.Runtime.win-x64" Version="5.0.0-preview.1.20116.1">
      <Uri>https://github.com/dotnet/aspnetcore</Uri>
      <Sha>2a521681156cfd8b297572a7fb19e96812c92d7b</Sha>
    </Dependency>
    <Dependency Name="VS.Redist.Common.AspNetCore.TargetingPack.x64.5.0" Version="5.0.0-preview.1.20116.1">
      <Uri>https://github.com/dotnet/aspnetcore</Uri>
      <Sha>2a521681156cfd8b297572a7fb19e96812c92d7b</Sha>
    </Dependency>
    <Dependency Name="dotnet-dev-certs" Version="5.0.0-preview.1.20116.1">
      <Uri>https://github.com/dotnet/aspnetcore</Uri>
      <Sha>2a521681156cfd8b297572a7fb19e96812c92d7b</Sha>
    </Dependency>
    <Dependency Name="dotnet-user-secrets" Version="5.0.0-preview.1.20116.1">
      <Uri>https://github.com/dotnet/aspnetcore</Uri>
      <Sha>2a521681156cfd8b297572a7fb19e96812c92d7b</Sha>
    </Dependency>
    <Dependency Name="dotnet-watch" Version="5.0.0-preview.1.20116.1">
      <Uri>https://github.com/dotnet/aspnetcore</Uri>
      <Sha>2a521681156cfd8b297572a7fb19e96812c92d7b</Sha>
>>>>>>> 457c5b7a
    </Dependency>
    <Dependency Name="Microsoft.DotNet.Test.ProjectTemplates.3.1" Version="1.0.2-beta4.19570.1">
      <Uri>https://github.com/dotnet/test-templates</Uri>
      <Sha>5117d3d9d7dfd3583f0c42a639efaf092f957b7b</Sha>
    </Dependency>
    <Dependency Name="Microsoft.DotNet.Common.ItemTemplates" Version="5.0.0-alpha.1.20117.1">
      <Uri>https://github.com/dotnet/templating</Uri>
      <Sha>26aafdde253e308c8a470439eeb56167be9bf720</Sha>
    </Dependency>
<<<<<<< HEAD
    <Dependency Name="Microsoft.Dotnet.Toolset.Internal" Version="3.1.200-preview.20118.13">
      <Uri>https://github.com/dotnet/toolset</Uri>
      <Sha>e8dfcaf6d27640aea0af2ee4623f9a5e3c9cd407</Sha>
    </Dependency>
    <Dependency Name="Microsoft.NET.Sdk" Version="3.1.200-preview.20113.2" CoherentParentDependency="Microsoft.Dotnet.Toolset.Internal">
      <Uri>https://github.com/dotnet/sdk</Uri>
      <Sha>0bc67530cef6dd771a8750d1747926eca2dcb845</Sha>
    </Dependency>
    <Dependency Name="Microsoft.DotNet.MSBuildSdkResolver" Version="3.1.200-preview.20118.2" CoherentParentDependency="Microsoft.Dotnet.Toolset.Internal">
      <Uri>https://github.com/dotnet/cli</Uri>
      <Sha>003454db824f0bd58d0b7a967e42f11f20692a48</Sha>
=======
    <Dependency Name="Microsoft.NET.Sdk" Version="5.0.100-preview.1.20116.1">
      <Uri>https://github.com/dotnet/sdk</Uri>
      <Sha>0a35238b580c1e7c8de409837d994b6a7bb5097d</Sha>
    </Dependency>
    <Dependency Name="Microsoft.DotNet.MSBuildSdkResolver" Version="5.0.100-preview.1.20116.1">
      <Uri>https://github.com/dotnet/sdk</Uri>
      <Sha>0a35238b580c1e7c8de409837d994b6a7bb5097d</Sha>
>>>>>>> 457c5b7a
    </Dependency>
    <!-- For coherency purposes, these versions should be gated by the versions of winforms and wpf routed via windowsdesktop -->
    <Dependency Name="Microsoft.Dotnet.WinForms.ProjectTemplates" Version="5.0.0-preview.1.20117.4" CoherentParentDependency="Microsoft.WindowsDesktop.App.Runtime.win-x64">
      <Uri>https://github.com/dotnet/winforms</Uri>
      <Sha>4271daf3be65f56c2fce5a9006c88449c3d3fb0e</Sha>
    </Dependency>
<<<<<<< HEAD
    <Dependency Name="Microsoft.DotNet.Wpf.ProjectTemplates" Version="3.1.0-rtm.19605.7" CoherentParentDependency="Microsoft.WindowsDesktop.App.Runtime.win-x64">
      <Uri>https://dev.azure.com/dnceng/internal/_git/dotnet-wpf</Uri>
      <Sha>a8e48616c8d8e56469a456eb1ee263268316b827</Sha>
    </Dependency>
    <!-- This is so that WCF packages are included in the final drop for official releases. -->
    <!-- Replace with better solution, see https://github.com/dotnet/arcade/issues/4162 -->
    <Dependency Name="System.ServiceModel.Primitives" Version="4.7.0-rtm.20072.1">
      <Uri>https://github.com/dotnet/wcf</Uri>
      <Sha>406acaa61fb99736eed7384af5170eb6eac321c5</Sha>
    </Dependency>
  </ProductDependencies>
  <ToolsetDependencies>
    <Dependency Name="Microsoft.DotNet.Arcade.Sdk" Version="1.0.0-beta.20113.5">
      <Uri>https://github.com/dotnet/arcade</Uri>
      <Sha>15f00efd583eab4372b2e9ca25bd80ace5b119ad</Sha>
=======
    <Dependency Name="Microsoft.DotNet.Wpf.ProjectTemplates" Version="5.0.0-preview.1.20117.5" CoherentParentDependency="Microsoft.WindowsDesktop.App.Runtime.win-x64">
      <Uri>https://github.com/dotnet/wpf</Uri>
      <Sha>f57cbfdc019eddef1f1c723d6699e4a8a6a39a99</Sha>
    </Dependency>
    <!-- This is so that WCF packages are included in the final drop for official releases. -->
    <!-- Replace with better solution, see https://github.com/dotnet/arcade/issues/4162 -->
    <Dependency Name="System.ServiceModel.Primitives" Version="5.0.0-preview1.20104.1">
      <Uri>https://github.com/dotnet/wcf</Uri>
      <Sha>d08484b1422ee45195adff528d6c65c7c788d7fa</Sha>
    </Dependency>
  </ProductDependencies>
  <ToolsetDependencies>
    <Dependency Name="Microsoft.DotNet.Arcade.Sdk" Version="5.0.0-beta.20117.3">
      <Uri>https://github.com/dotnet/arcade</Uri>
      <Sha>bd2a2b09716ddb54cb1e40f087beaaeeef859118</Sha>
>>>>>>> 457c5b7a
    </Dependency>
  </ToolsetDependencies>
</Dependencies><|MERGE_RESOLUTION|>--- conflicted
+++ resolved
@@ -1,27 +1,6 @@
 <?xml version="1.0" encoding="utf-8"?>
 <Dependencies>
   <ProductDependencies>
-<<<<<<< HEAD
-    <Dependency Name="Microsoft.WindowsDesktop.App.Runtime.win-x64" Version="3.1.1">
-      <Uri>https://dev.azure.com/dnceng/internal/_git/dotnet-core-setup</Uri>
-      <Sha>a1388f194c30cb21b36b75982962cb5e35954e4e</Sha>
-    </Dependency>
-    <Dependency Name="Microsoft.NETCore.App.Internal" Version="3.1.1-servicing.19608.4">
-      <Uri>https://dev.azure.com/dnceng/internal/_git/dotnet-core-setup</Uri>
-      <Sha>a1388f194c30cb21b36b75982962cb5e35954e4e</Sha>
-    </Dependency>
-    <Dependency Name="Microsoft.NETCore.App.Runtime.win-x64" Version="3.1.1">
-      <Uri>https://dev.azure.com/dnceng/internal/_git/dotnet-core-setup</Uri>
-      <Sha>a1388f194c30cb21b36b75982962cb5e35954e4e</Sha>
-    </Dependency>
-    <Dependency Name="Microsoft.NETCore.App.Host.win-x64" Version="3.1.1">
-      <Uri>https://dev.azure.com/dnceng/internal/_git/dotnet-core-setup</Uri>
-      <Sha>a1388f194c30cb21b36b75982962cb5e35954e4e</Sha>
-    </Dependency>
-    <Dependency Name="Microsoft.NETCore.DotNetHostResolver" Version="3.1.1">
-      <Uri>https://dev.azure.com/dnceng/internal/_git/dotnet-core-setup</Uri>
-      <Sha>a1388f194c30cb21b36b75982962cb5e35954e4e</Sha>
-=======
     <Dependency Name="Microsoft.WindowsDesktop.App.Ref" Version="5.0.0-preview.1.20118.1">
       <Uri>https://github.com/dotnet/windowsdesktop</Uri>
       <Sha>1e824b0c81d6c2ed682534e4ec1262c5a943fc8e</Sha>
@@ -53,7 +32,6 @@
     <Dependency Name="Microsoft.NETCore.DotNetHostResolver" Version="5.0.0-preview.1.20117.8">
       <Uri>https://github.com/dotnet/runtime</Uri>
       <Sha>4225fd10fef47bbcd859f7e4134a7500108dc9b6</Sha>
->>>>>>> 457c5b7a
     </Dependency>
     <!-- Change blob version in GenerateLayout.targets if this is unpinned to service targeting pack -->
     <!-- No new netstandard.library planned for 3.1 timeframe at this time. -->
@@ -65,31 +43,6 @@
       <Uri>https://github.com/dotnet/runtime</Uri>
       <Sha>4225fd10fef47bbcd859f7e4134a7500108dc9b6</Sha>
     </Dependency>
-<<<<<<< HEAD
-    <Dependency Name="Microsoft.AspNetCore.App.Ref" Version="3.1.0">
-      <Uri>https://github.com/aspnet/AspNetCore</Uri>
-      <Sha>2b7e994b8a304700a09617ffc5052f0d943bbcba</Sha>
-    </Dependency>
-    <Dependency Name="Microsoft.AspNetCore.App.Runtime.win-x64" Version="3.1.1">
-      <Uri>https://dev.azure.com/dnceng/internal/_git/aspnet-AspNetCore</Uri>
-      <Sha>e276c8174b8bfdeb70efceafa81c75f8badbc8db</Sha>
-    </Dependency>
-    <Dependency Name="Microsoft.AspNetCore.DeveloperCertificates.XPlat" Version="3.1.1-servicing.19615.10">
-      <Uri>https://dev.azure.com/dnceng/internal/_git/aspnet-AspNetCore</Uri>
-      <Sha>e276c8174b8bfdeb70efceafa81c75f8badbc8db</Sha>
-    </Dependency>
-    <Dependency Name="dotnet-dev-certs" Version="3.1.1-servicing.19615.10">
-      <Uri>https://dev.azure.com/dnceng/internal/_git/aspnet-AspNetCore</Uri>
-      <Sha>e276c8174b8bfdeb70efceafa81c75f8badbc8db</Sha>
-    </Dependency>
-    <Dependency Name="dotnet-user-secrets" Version="3.1.1-servicing.19615.10">
-      <Uri>https://dev.azure.com/dnceng/internal/_git/aspnet-AspNetCore</Uri>
-      <Sha>e276c8174b8bfdeb70efceafa81c75f8badbc8db</Sha>
-    </Dependency>
-    <Dependency Name="dotnet-watch" Version="3.1.1-servicing.19615.10">
-      <Uri>https://dev.azure.com/dnceng/internal/_git/aspnet-AspNetCore</Uri>
-      <Sha>e276c8174b8bfdeb70efceafa81c75f8badbc8db</Sha>
-=======
     <Dependency Name="Microsoft.AspNetCore.App.Ref" Version="5.0.0-preview.1.20116.1">
       <Uri>https://github.com/dotnet/aspnetcore</Uri>
       <Sha>2a521681156cfd8b297572a7fb19e96812c92d7b</Sha>
@@ -113,7 +66,6 @@
     <Dependency Name="dotnet-watch" Version="5.0.0-preview.1.20116.1">
       <Uri>https://github.com/dotnet/aspnetcore</Uri>
       <Sha>2a521681156cfd8b297572a7fb19e96812c92d7b</Sha>
->>>>>>> 457c5b7a
     </Dependency>
     <Dependency Name="Microsoft.DotNet.Test.ProjectTemplates.3.1" Version="1.0.2-beta4.19570.1">
       <Uri>https://github.com/dotnet/test-templates</Uri>
@@ -123,19 +75,6 @@
       <Uri>https://github.com/dotnet/templating</Uri>
       <Sha>26aafdde253e308c8a470439eeb56167be9bf720</Sha>
     </Dependency>
-<<<<<<< HEAD
-    <Dependency Name="Microsoft.Dotnet.Toolset.Internal" Version="3.1.200-preview.20118.13">
-      <Uri>https://github.com/dotnet/toolset</Uri>
-      <Sha>e8dfcaf6d27640aea0af2ee4623f9a5e3c9cd407</Sha>
-    </Dependency>
-    <Dependency Name="Microsoft.NET.Sdk" Version="3.1.200-preview.20113.2" CoherentParentDependency="Microsoft.Dotnet.Toolset.Internal">
-      <Uri>https://github.com/dotnet/sdk</Uri>
-      <Sha>0bc67530cef6dd771a8750d1747926eca2dcb845</Sha>
-    </Dependency>
-    <Dependency Name="Microsoft.DotNet.MSBuildSdkResolver" Version="3.1.200-preview.20118.2" CoherentParentDependency="Microsoft.Dotnet.Toolset.Internal">
-      <Uri>https://github.com/dotnet/cli</Uri>
-      <Sha>003454db824f0bd58d0b7a967e42f11f20692a48</Sha>
-=======
     <Dependency Name="Microsoft.NET.Sdk" Version="5.0.100-preview.1.20116.1">
       <Uri>https://github.com/dotnet/sdk</Uri>
       <Sha>0a35238b580c1e7c8de409837d994b6a7bb5097d</Sha>
@@ -143,30 +82,12 @@
     <Dependency Name="Microsoft.DotNet.MSBuildSdkResolver" Version="5.0.100-preview.1.20116.1">
       <Uri>https://github.com/dotnet/sdk</Uri>
       <Sha>0a35238b580c1e7c8de409837d994b6a7bb5097d</Sha>
->>>>>>> 457c5b7a
     </Dependency>
     <!-- For coherency purposes, these versions should be gated by the versions of winforms and wpf routed via windowsdesktop -->
     <Dependency Name="Microsoft.Dotnet.WinForms.ProjectTemplates" Version="5.0.0-preview.1.20117.4" CoherentParentDependency="Microsoft.WindowsDesktop.App.Runtime.win-x64">
       <Uri>https://github.com/dotnet/winforms</Uri>
       <Sha>4271daf3be65f56c2fce5a9006c88449c3d3fb0e</Sha>
     </Dependency>
-<<<<<<< HEAD
-    <Dependency Name="Microsoft.DotNet.Wpf.ProjectTemplates" Version="3.1.0-rtm.19605.7" CoherentParentDependency="Microsoft.WindowsDesktop.App.Runtime.win-x64">
-      <Uri>https://dev.azure.com/dnceng/internal/_git/dotnet-wpf</Uri>
-      <Sha>a8e48616c8d8e56469a456eb1ee263268316b827</Sha>
-    </Dependency>
-    <!-- This is so that WCF packages are included in the final drop for official releases. -->
-    <!-- Replace with better solution, see https://github.com/dotnet/arcade/issues/4162 -->
-    <Dependency Name="System.ServiceModel.Primitives" Version="4.7.0-rtm.20072.1">
-      <Uri>https://github.com/dotnet/wcf</Uri>
-      <Sha>406acaa61fb99736eed7384af5170eb6eac321c5</Sha>
-    </Dependency>
-  </ProductDependencies>
-  <ToolsetDependencies>
-    <Dependency Name="Microsoft.DotNet.Arcade.Sdk" Version="1.0.0-beta.20113.5">
-      <Uri>https://github.com/dotnet/arcade</Uri>
-      <Sha>15f00efd583eab4372b2e9ca25bd80ace5b119ad</Sha>
-=======
     <Dependency Name="Microsoft.DotNet.Wpf.ProjectTemplates" Version="5.0.0-preview.1.20117.5" CoherentParentDependency="Microsoft.WindowsDesktop.App.Runtime.win-x64">
       <Uri>https://github.com/dotnet/wpf</Uri>
       <Sha>f57cbfdc019eddef1f1c723d6699e4a8a6a39a99</Sha>
@@ -182,7 +103,6 @@
     <Dependency Name="Microsoft.DotNet.Arcade.Sdk" Version="5.0.0-beta.20117.3">
       <Uri>https://github.com/dotnet/arcade</Uri>
       <Sha>bd2a2b09716ddb54cb1e40f087beaaeeef859118</Sha>
->>>>>>> 457c5b7a
     </Dependency>
   </ToolsetDependencies>
 </Dependencies>