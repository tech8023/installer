--- conflicted
+++ resolved
@@ -49,7 +49,6 @@
       <Uri>https://dev.azure.com/dnceng/internal/_git/dotnet-aspnetcore</Uri>
       <Sha>440dadc05b2bed38e6a726c2492db90e77d43c62</Sha>
     </Dependency>
-<<<<<<< HEAD
     <Dependency Name="Microsoft.AspNetCore.App.Runtime.win-x64" Version="3.1.15">
       <Uri>https://dev.azure.com/dnceng/internal/_git/dotnet-aspnetcore</Uri>
       <Sha>639a606120f299a4e364d29747a2402dbb5957bb</Sha>
@@ -57,21 +56,11 @@
     <Dependency Name="Microsoft.AspNetCore.DeveloperCertificates.XPlat" Version="3.1.15-servicing.21207.4">
       <Uri>https://dev.azure.com/dnceng/internal/_git/dotnet-aspnetcore</Uri>
       <Sha>639a606120f299a4e364d29747a2402dbb5957bb</Sha>
-=======
-    <Dependency Name="Microsoft.AspNetCore.App.Runtime.win-x64" Version="3.1.14">
-      <Uri>https://dev.azure.com/dnceng/internal/_git/dotnet-aspnetcore</Uri>
-      <Sha>440dadc05b2bed38e6a726c2492db90e77d43c62</Sha>
-    </Dependency>
-    <Dependency Name="Microsoft.AspNetCore.DeveloperCertificates.XPlat" Version="3.1.14-servicing.21166.8">
-      <Uri>https://dev.azure.com/dnceng/internal/_git/dotnet-aspnetcore</Uri>
-      <Sha>440dadc05b2bed38e6a726c2492db90e77d43c62</Sha>
->>>>>>> 8ecf323e
     </Dependency>
     <Dependency Name="Microsoft.AspNetCore.Components.WebAssembly.Templates" Version="3.2.1">
       <Uri>https://dev.azure.com/dnceng/internal/_git/dotnet-aspnetcore</Uri>
       <Sha>331b52b370cd4e7fe2919d4d4cda27412e2ab1cc</Sha>
     </Dependency>
-<<<<<<< HEAD
     <Dependency Name="dotnet-dev-certs" Version="3.1.15-servicing.21207.4">
       <Uri>https://dev.azure.com/dnceng/internal/_git/dotnet-aspnetcore</Uri>
       <Sha>639a606120f299a4e364d29747a2402dbb5957bb</Sha>
@@ -83,25 +72,11 @@
     <Dependency Name="dotnet-watch" Version="3.1.15-servicing.21207.4">
       <Uri>https://dev.azure.com/dnceng/internal/_git/dotnet-aspnetcore</Uri>
       <Sha>639a606120f299a4e364d29747a2402dbb5957bb</Sha>
-=======
-    <Dependency Name="dotnet-dev-certs" Version="3.1.14-servicing.21166.8">
-      <Uri>https://dev.azure.com/dnceng/internal/_git/dotnet-aspnetcore</Uri>
-      <Sha>440dadc05b2bed38e6a726c2492db90e77d43c62</Sha>
-    </Dependency>
-    <Dependency Name="dotnet-user-secrets" Version="3.1.14-servicing.21166.8">
-      <Uri>https://dev.azure.com/dnceng/internal/_git/dotnet-aspnetcore</Uri>
-      <Sha>440dadc05b2bed38e6a726c2492db90e77d43c62</Sha>
-    </Dependency>
-    <Dependency Name="dotnet-watch" Version="3.1.14-servicing.21166.8">
-      <Uri>https://dev.azure.com/dnceng/internal/_git/dotnet-aspnetcore</Uri>
-      <Sha>440dadc05b2bed38e6a726c2492db90e77d43c62</Sha>
->>>>>>> 8ecf323e
     </Dependency>
     <Dependency Name="Microsoft.DotNet.Test.ProjectTemplates.3.1" Version="1.0.2-beta4.20176.1">
       <Uri>https://github.com/dotnet/test-templates</Uri>
       <Sha>2720fcade72d709a5d2fe80d0b80fbdac54213f6</Sha>
     </Dependency>
-<<<<<<< HEAD
     <Dependency Name="Microsoft.DotNet.Common.ItemTemplates" Version="3.1.15" CoherentParentDependency="Microsoft.Dotnet.Toolset.Internal">
       <Uri>https://github.com/dotnet/templating</Uri>
       <Sha>46196b48735b0b7ec75cf7494eec60689490d930</Sha>
@@ -117,23 +92,6 @@
     <Dependency Name="Microsoft.DotNet.MSBuildSdkResolver" Version="3.1.409-servicing.21213.1" CoherentParentDependency="Microsoft.Dotnet.Toolset.Internal">
       <Uri>https://dev.azure.com/dnceng/internal/_git/dotnet-cli</Uri>
       <Sha>5162baa20da88937095b80d35d940b2428cd5c9e</Sha>
-=======
-    <Dependency Name="Microsoft.DotNet.Common.ItemTemplates" Version="3.1.14" CoherentParentDependency="Microsoft.Dotnet.Toolset.Internal">
-      <Uri>https://github.com/dotnet/templating</Uri>
-      <Sha>f8760d033ff55c8e24944bf18f8e007bea4deb50</Sha>
-    </Dependency>
-    <Dependency Name="Microsoft.Dotnet.Toolset.Internal" Version="3.1.408-servicing.21166.9">
-      <Uri>https://dev.azure.com/dnceng/internal/_git/dotnet-toolset</Uri>
-      <Sha>01a47f81d0b109dc9ffcb8ac1040d8d4cdfbd40f</Sha>
-    </Dependency>
-    <Dependency Name="Microsoft.NET.Sdk" Version="3.1.408-servicing.21162.14" CoherentParentDependency="Microsoft.Dotnet.Toolset.Internal">
-      <Uri>https://dev.azure.com/dnceng/internal/_git/dotnet-sdk</Uri>
-      <Sha>b2856b608f44fb2e6de8a52099669a8d2179d9e2</Sha>
-    </Dependency>
-    <Dependency Name="Microsoft.DotNet.MSBuildSdkResolver" Version="3.1.408-servicing.21166.4" CoherentParentDependency="Microsoft.Dotnet.Toolset.Internal">
-      <Uri>https://dev.azure.com/dnceng/internal/_git/dotnet-cli</Uri>
-      <Sha>954f14bb2f051d480a67a871f189d7ac22044f19</Sha>
->>>>>>> 8ecf323e
     </Dependency>
     <!-- For coherency purposes, these versions should be gated by the versions of winforms and wpf routed via core setup -->
     <Dependency Name="Microsoft.Dotnet.WinForms.ProjectTemplates" Version="4.8.1-servicing.21162.6" CoherentParentDependency="Microsoft.WindowsDesktop.App.Runtime.win-x64">
