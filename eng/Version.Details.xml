<?xml version="1.0" encoding="utf-8"?>
<Dependencies>
  <ProductDependencies>
    <!-- Winforms / WPF -->
    <Dependency Name="Microsoft.WindowsDesktop.App" Version="3.0.0-preview6-27707-04">
      <Uri>https://github.com/dotnet/core-setup</Uri>
      <Sha>b9065cc92c2199cbcccd5e5c0025761bf1e7448c</Sha>
    </Dependency>
    <Dependency Name="Microsoft.NETCore.App" Version="3.0.0-preview6-27707-04">
      <Uri>https://github.com/dotnet/core-setup</Uri>
      <Sha>b9065cc92c2199cbcccd5e5c0025761bf1e7448c</Sha>
    </Dependency>
    <Dependency Name="NETStandard.Library.Ref" Version="2.1.0-preview6-27707-04">
      <Uri>https://github.com/dotnet/core-setup</Uri>
      <Sha>b9065cc92c2199cbcccd5e5c0025761bf1e7448c</Sha>
    </Dependency>
    <Dependency Name="Microsoft.AspNetCore.App.Ref" Version="3.0.0-preview6-19257-01">
      <Uri>https://github.com/aspnet/AspNetCore</Uri>
      <Sha>14496c9989745c09efe0a08bec579a20606490e9</Sha>
    </Dependency>
    <Dependency Name="Microsoft.AspNetCore.App.Runtime.win-x64" Version="3.0.0-preview6-19257-01">
      <Uri>https://github.com/aspnet/AspNetCore</Uri>
      <Sha>14496c9989745c09efe0a08bec579a20606490e9</Sha>
    </Dependency>
    <Dependency Name="Microsoft.AspNetCore.DeveloperCertificates.XPlat" Version="3.0.0-preview6-19257-01">
      <Uri>https://github.com/aspnet/AspNetCore</Uri>
      <Sha>14496c9989745c09efe0a08bec579a20606490e9</Sha>
    </Dependency>
    <Dependency Name="dotnet-dev-certs" Version="3.0.0-preview6-19257-01">
      <Uri>https://github.com/aspnet/AspNetCore</Uri>
      <Sha>14496c9989745c09efe0a08bec579a20606490e9</Sha>
    </Dependency>
    <Dependency Name="dotnet-sql-cache" Version="3.0.0-preview6-19257-01">
      <Uri>https://github.com/aspnet/AspNetCore</Uri>
      <Sha>14496c9989745c09efe0a08bec579a20606490e9</Sha>
    </Dependency>
    <Dependency Name="dotnet-user-secrets" Version="3.0.0-preview6-19257-01">
      <Uri>https://github.com/aspnet/AspNetCore</Uri>
      <Sha>14496c9989745c09efe0a08bec579a20606490e9</Sha>
    </Dependency>
    <Dependency Name="dotnet-watch" Version="3.0.0-preview6-19257-01">
      <Uri>https://github.com/aspnet/AspNetCore</Uri>
      <Sha>14496c9989745c09efe0a08bec579a20606490e9</Sha>
    </Dependency>
    <Dependency Name="Microsoft.DotNet.Common.ItemTemplates" Version="1.0.2-beta5.19255.1">
      <Uri>https://github.com/dotnet/templating</Uri>
      <Sha>588389e83475cb3d1fac5231103f5d08737cef8c</Sha>
    </Dependency>
    <Dependency Name="Microsoft.Dotnet.Toolset.Internal" Version="3.0.100-preview6.19230.5">
      <Uri>https://github.com/dotnet/toolset</Uri>
      <Sha>43bcfd562b4674194fc2dd62e1de5796296b6805</Sha>
    </Dependency>
    <Dependency Name="NETStandard.Library" Version="2.1.0-prerelease.19230.1">
      <Uri>https://github.com/dotnet/standard</Uri>
      <Sha>e94d4263f03ced7269275c10a59d1dddb0c76b7c</Sha>
    </Dependency>
    <Dependency Name="Microsoft.NET.Sdk" Version="3.0.100-preview6.19257.1">
      <Uri>https://github.com/dotnet/sdk</Uri>
      <Sha>1be06b0f1820951dc670eab000b778782178c8c0</Sha>
    </Dependency>
<<<<<<< HEAD
    <Dependency Name="Microsoft.DotNet.MSBuildSdkResolver" Version="3.0.100-preview6.19256.1">
      <Uri>https://github.com/dotnet/cli</Uri>
      <Sha>ca0ad0b606ec33cf5722fcfc69dc5ef75c77688c</Sha>
=======
    <Dependency Name="Microsoft.DotNet.MSBuildSdkResolver" Version="3.0.100-preview6.19257.1">
      <Uri>https://github.com/dotnet/cli</Uri>
      <Sha>716f46e04ccdb17e9769784d3d1943a60b3839fc</Sha>
>>>>>>> 796870c6
    </Dependency>
    <Dependency Name="Microsoft.Dotnet.WinForms.ProjectTemplates" Version="4.8.0-preview6.19256.1">
      <Uri>https://github.com/dotnet/winforms</Uri>
      <Sha>2941295c50d4003b38da2139dd570a20ca62d550</Sha>
    </Dependency>
    <Dependency Name="Microsoft.DotNet.Wpf.ProjectTemplates" Version="3.0.0-preview6.19255.2">
      <Uri>https://github.com/dotnet/wpf</Uri>
      <Sha>b06f5935c001d6d31ca2acd3dbe9f2320a57377a</Sha>
    </Dependency>
  </ProductDependencies>
  <ToolsetDependencies>
    <Dependency Name="Microsoft.DotNet.Arcade.Sdk" Version="1.0.0-beta.19256.12">
      <Uri>https://github.com/dotnet/arcade</Uri>
      <Sha>c31fac9f6899094226cb5cd77c85b8f60ecafa3d</Sha>
    </Dependency>
  </ToolsetDependencies>
</Dependencies><|MERGE_RESOLUTION|>--- conflicted
+++ resolved
@@ -58,15 +58,9 @@
       <Uri>https://github.com/dotnet/sdk</Uri>
       <Sha>1be06b0f1820951dc670eab000b778782178c8c0</Sha>
     </Dependency>
-<<<<<<< HEAD
-    <Dependency Name="Microsoft.DotNet.MSBuildSdkResolver" Version="3.0.100-preview6.19256.1">
-      <Uri>https://github.com/dotnet/cli</Uri>
-      <Sha>ca0ad0b606ec33cf5722fcfc69dc5ef75c77688c</Sha>
-=======
     <Dependency Name="Microsoft.DotNet.MSBuildSdkResolver" Version="3.0.100-preview6.19257.1">
       <Uri>https://github.com/dotnet/cli</Uri>
       <Sha>716f46e04ccdb17e9769784d3d1943a60b3839fc</Sha>
->>>>>>> 796870c6
     </Dependency>
     <Dependency Name="Microsoft.Dotnet.WinForms.ProjectTemplates" Version="4.8.0-preview6.19256.1">
       <Uri>https://github.com/dotnet/winforms</Uri>
