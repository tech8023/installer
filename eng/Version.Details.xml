--- conflicted
+++ resolved
@@ -90,29 +90,6 @@
       <Sha>c40ef7e056b48e011c43a21354d6790ba6b8b4fc</Sha>
       <SourceBuild RepoName="test-templates" ManagedOnly="true" />
     </Dependency>
-<<<<<<< HEAD
-    <Dependency Name="Microsoft.DotNet.Common.ItemTemplates" Version="6.0.104" CoherentParentDependency="Microsoft.NET.Sdk">
-      <Uri>https://dev.azure.com/dnceng/internal/_git/dotnet-templating</Uri>
-      <Sha>753321ed7aa6f20eb66b98a7f0e9f6b6f7c57950</Sha>
-    </Dependency>
-    <Dependency Name="Microsoft.TemplateEngine.Cli" Version="6.0.104-servicing.22164.8" CoherentParentDependency="Microsoft.NET.Sdk">
-      <Uri>https://dev.azure.com/dnceng/internal/_git/dotnet-templating</Uri>
-      <Sha>753321ed7aa6f20eb66b98a7f0e9f6b6f7c57950</Sha>
-      <SourceBuild RepoName="templating" ManagedOnly="true" />
-    </Dependency>
-    <Dependency Name="Microsoft.DotNet.Common.ProjectTemplates.6.0" Version="6.0.104" CoherentParentDependency="Microsoft.NET.Sdk">
-      <Uri>https://dev.azure.com/dnceng/internal/_git/dotnet-templating</Uri>
-      <Sha>753321ed7aa6f20eb66b98a7f0e9f6b6f7c57950</Sha>
-    </Dependency>
-    <Dependency Name="Microsoft.NET.Sdk" Version="6.0.104-servicing.22172.6">
-      <Uri>https://dev.azure.com/dnceng/internal/_git/dotnet-sdk</Uri>
-      <Sha>50e695e438ba9f826633d4127d891d53fd972314</Sha>
-      <SourceBuild RepoName="sdk" ManagedOnly="true" />
-    </Dependency>
-    <Dependency Name="Microsoft.DotNet.MSBuildSdkResolver" Version="6.0.104-servicing.22172.6">
-      <Uri>https://dev.azure.com/dnceng/internal/_git/dotnet-sdk</Uri>
-      <Sha>50e695e438ba9f826633d4127d891d53fd972314</Sha>
-=======
     <Dependency Name="Microsoft.DotNet.Common.ItemTemplates" Version="6.0.202" CoherentParentDependency="Microsoft.NET.Sdk">
       <Uri>https://dev.azure.com/dnceng/internal/_git/dotnet-templating</Uri>
       <Sha>65f76a98c392556c2c395b78a9e4ab2bd9750bbf</Sha>
@@ -134,7 +111,6 @@
     <Dependency Name="Microsoft.DotNet.MSBuildSdkResolver" Version="6.0.202-servicing.22172.7">
       <Uri>https://dev.azure.com/dnceng/internal/_git/dotnet-sdk</Uri>
       <Sha>48cdb7a16e8277e63c5bb52f97bb02198d1a9759</Sha>
->>>>>>> ef856a09
     </Dependency>
     <!-- For coherency purposes, these versions should be gated by the versions of winforms and wpf routed via windowsdesktop -->
     <Dependency Name="Microsoft.Dotnet.WinForms.ProjectTemplates" Version="6.0.4-servicing.22164.7" CoherentParentDependency="Microsoft.WindowsDesktop.App.Runtime.win-x64">
@@ -165,15 +141,9 @@
       <SourceBuild RepoName="linker" ManagedOnly="true" />
       <RepoName>linker</RepoName>
     </Dependency>
-<<<<<<< HEAD
-    <Dependency Name="Microsoft.Net.Compilers.Toolset" Version="4.0.1-1.22157.22" CoherentParentDependency="Microsoft.NET.Sdk">
-      <Uri>https://github.com/dotnet/roslyn</Uri>
-      <Sha>27d9215906a62c0a550ba19cd275a2dc94ad88b3</Sha>
-=======
     <Dependency Name="Microsoft.Net.Compilers.Toolset" Version="4.1.0-5.22128.4" CoherentParentDependency="Microsoft.NET.Sdk">
       <Uri>https://github.com/dotnet/roslyn</Uri>
       <Sha>5d10d428050c0d6afef30a072c4ae68776621877</Sha>
->>>>>>> ef856a09
       <SourceBuild RepoName="roslyn" ManagedOnly="true" />
     </Dependency>
     <Dependency Name="Microsoft.Build" Version="17.1.1" CoherentParentDependency="Microsoft.NET.Sdk">
@@ -196,11 +166,6 @@
       <Sha>698fdad58fa64a55f16cd9562c90224cc498ed02</Sha>
       <SourceBuildTarball RepoName="xdt" ManagedOnly="true" />
     </Dependency>
-<<<<<<< HEAD
-    <Dependency Name="Microsoft.NET.Workload.Emscripten.Manifest-6.0.100" Version="6.0.4" CoherentParentDependency="VS.Redist.Common.NetCore.SharedFramework.x64.6.0">
-      <Uri>https://github.com/dotnet/emsdk</Uri>
-      <Sha>52e9452f82e26f9fcae791e84c082ae22f1ef66f</Sha>
-=======
     <Dependency Name="Microsoft.NET.Workload.Emscripten.Manifest-6.0.100" Version="6.0.4">
       <Uri>https://github.com/dotnet/emsdk</Uri>
       <Sha>52e9452f82e26f9fcae791e84c082ae22f1ef66f</Sha>
@@ -208,7 +173,6 @@
     <Dependency Name="Microsoft.NET.Workload.Emscripten.Manifest-6.0.200" Version="6.0.4">
       <Uri>https://github.com/dotnet/emsdk</Uri>
       <Sha>52e9452f82e26f9fcae791e84c082ae22f1ef66f</Sha>
->>>>>>> ef856a09
     </Dependency>
     <Dependency Name="Microsoft.SourceBuild.Intermediate.source-build" Version="0.1.0-alpha.1.21519.2" CoherentParentDependency="Microsoft.NET.Sdk">
       <Uri>https://github.com/dotnet/source-build</Uri>
