--- conflicted
+++ resolved
@@ -1,7 +1,6 @@
 <?xml version="1.0" encoding="utf-8"?>
 <Dependencies>
   <ProductDependencies>
-<<<<<<< HEAD
     <Dependency Name="Microsoft.WindowsDesktop.App.Runtime.win-x64" Version="3.1.19">
       <Uri>https://dev.azure.com/dnceng/internal/_git/dotnet-core-setup</Uri>
       <Sha>21ecd54e1d1721e0b2b8b8523f47c5c6ad59a023</Sha>
@@ -21,27 +20,6 @@
     <Dependency Name="Microsoft.NETCore.DotNetHostResolver" Version="3.1.19">
       <Uri>https://dev.azure.com/dnceng/internal/_git/dotnet-core-setup</Uri>
       <Sha>21ecd54e1d1721e0b2b8b8523f47c5c6ad59a023</Sha>
-=======
-    <Dependency Name="Microsoft.WindowsDesktop.App.Runtime.win-x64" Version="3.1.18">
-      <Uri>https://dev.azure.com/dnceng/internal/_git/dotnet-core-setup</Uri>
-      <Sha>5d3919d34e0d8940ee50c36d823ddc28d6b1723c</Sha>
-    </Dependency>
-    <Dependency Name="Microsoft.NETCore.App.Internal" Version="3.1.18-servicing.21364.2">
-      <Uri>https://dev.azure.com/dnceng/internal/_git/dotnet-core-setup</Uri>
-      <Sha>5d3919d34e0d8940ee50c36d823ddc28d6b1723c</Sha>
-    </Dependency>
-    <Dependency Name="Microsoft.NETCore.App.Runtime.win-x64" Version="3.1.18">
-      <Uri>https://dev.azure.com/dnceng/internal/_git/dotnet-core-setup</Uri>
-      <Sha>5d3919d34e0d8940ee50c36d823ddc28d6b1723c</Sha>
-    </Dependency>
-    <Dependency Name="Microsoft.NETCore.App.Host.win-x64" Version="3.1.18">
-      <Uri>https://dev.azure.com/dnceng/internal/_git/dotnet-core-setup</Uri>
-      <Sha>5d3919d34e0d8940ee50c36d823ddc28d6b1723c</Sha>
-    </Dependency>
-    <Dependency Name="Microsoft.NETCore.DotNetHostResolver" Version="3.1.18">
-      <Uri>https://dev.azure.com/dnceng/internal/_git/dotnet-core-setup</Uri>
-      <Sha>5d3919d34e0d8940ee50c36d823ddc28d6b1723c</Sha>
->>>>>>> 1311bc77
     </Dependency>
     <!-- Change blob version in GenerateLayout.targets if this is unpinned to service targeting pack -->
     <!-- No new netstandard.library planned for 3.1 timeframe at this time. -->
@@ -101,7 +79,6 @@
     </Dependency>
     <Dependency Name="Microsoft.DotNet.Common.ItemTemplates" Version="3.1.18" CoherentParentDependency="Microsoft.Dotnet.Toolset.Internal">
       <Uri>https://github.com/dotnet/templating</Uri>
-<<<<<<< HEAD
       <Sha>df5f916a0519999927f5b2374af44535d1f1b87b</Sha>
     </Dependency>
     <Dependency Name="Microsoft.Dotnet.Toolset.Internal" Version="3.1.413-servicing.21403.39">
@@ -115,21 +92,6 @@
     <Dependency Name="Microsoft.DotNet.MSBuildSdkResolver" Version="3.1.413-servicing.21403.12" CoherentParentDependency="Microsoft.Dotnet.Toolset.Internal">
       <Uri>https://dev.azure.com/dnceng/internal/_git/dotnet-cli</Uri>
       <Sha>b956edf8001262554f18208886eeb09781604b42</Sha>
-=======
-      <Sha>228ed184c380b34d29cfd0313d7a26eb0acdc641</Sha>
-    </Dependency>
-    <Dependency Name="Microsoft.Dotnet.Toolset.Internal" Version="3.1.412-servicing.21365.14">
-      <Uri>https://dev.azure.com/dnceng/internal/_git/dotnet-toolset</Uri>
-      <Sha>260f44054f391bcb15fbc139e333db248d646366</Sha>
-    </Dependency>
-    <Dependency Name="Microsoft.NET.Sdk" Version="3.1.412-servicing.21363.9" CoherentParentDependency="Microsoft.Dotnet.Toolset.Internal">
-      <Uri>https://dev.azure.com/dnceng/internal/_git/dotnet-sdk</Uri>
-      <Sha>292cab1c224958126b3bcbf40af9779c15bd2bf0</Sha>
-    </Dependency>
-    <Dependency Name="Microsoft.DotNet.MSBuildSdkResolver" Version="3.1.412-servicing.21365.7" CoherentParentDependency="Microsoft.Dotnet.Toolset.Internal">
-      <Uri>https://dev.azure.com/dnceng/internal/_git/dotnet-cli</Uri>
-      <Sha>d87d0a63af2b9cb873156c4416e330a641025653</Sha>
->>>>>>> 1311bc77
     </Dependency>
     <!-- For coherency purposes, these versions should be gated by the versions of winforms and wpf routed via core setup -->
     <Dependency Name="Microsoft.Dotnet.WinForms.ProjectTemplates" Version="4.8.1-servicing.21359.2" CoherentParentDependency="Microsoft.WindowsDesktop.App.Runtime.win-x64">
