<?xml version="1.0" encoding="utf-8"?>
<Dependencies>
  <ProductDependencies>
    <Dependency Name="Microsoft.WindowsDesktop.App.Ref" Version="6.0.0-preview.2.21110.1" CoherentParentDependency="Microsoft.NET.Sdk">
      <Uri>https://github.com/dotnet/windowsdesktop</Uri>
      <Sha>2ffc3c8361c82c917072c93341a2db2209948e47</Sha>
    </Dependency>
<<<<<<< HEAD
    <Dependency Name="VS.Redist.Common.WindowsDesktop.SharedFramework.x64.6.0" Version="6.0.0-preview.2.21110.1" CoherentParentDependency="Microsoft.NET.Sdk">
      <Uri>https://github.com/dotnet/windowsdesktop</Uri>
      <Sha>2ffc3c8361c82c917072c93341a2db2209948e47</Sha>
=======
    <Dependency Name="Microsoft.WindowsDesktop.App" Version="5.0.3-servicing.21073.2" CoherentParentDependency="Microsoft.NET.Sdk">
      <Uri>https://dev.azure.com/dnceng/internal/_git/dotnet-windowsdesktop</Uri>
      <Sha>f8d26ae79a212ae4e64f2fac177a013f4e82307e</Sha>
    </Dependency>
    <Dependency Name="Microsoft.WindowsDesktop.App.Runtime.win-x64" Version="5.0.3" CoherentParentDependency="Microsoft.NET.Sdk">
      <Uri>https://dev.azure.com/dnceng/internal/_git/dotnet-windowsdesktop</Uri>
      <Sha>f8d26ae79a212ae4e64f2fac177a013f4e82307e</Sha>
>>>>>>> 3a7f1714
    </Dependency>
    <Dependency Name="Microsoft.WindowsDesktop.App.Runtime.win-x64" Version="6.0.0-preview.2.21110.1" CoherentParentDependency="Microsoft.NET.Sdk">
      <Uri>https://github.com/dotnet/windowsdesktop</Uri>
      <Sha>2ffc3c8361c82c917072c93341a2db2209948e47</Sha>
    </Dependency>
    <Dependency Name="VS.Redist.Common.NetCore.SharedFramework.x64.6.0" Version="6.0.0-preview.2.21114.2" CoherentParentDependency="Microsoft.NET.Sdk">
      <Uri>https://github.com/dotnet/runtime</Uri>
      <Sha>c03776bf46f53da3dfc4b35473f1f9a53d5e0264</Sha>
    </Dependency>
<<<<<<< HEAD
    <Dependency Name="Microsoft.NETCore.App.Ref" Version="6.0.0-preview.2.21114.2" CoherentParentDependency="Microsoft.NET.Sdk">
      <Uri>https://github.com/dotnet/runtime</Uri>
      <Sha>c03776bf46f53da3dfc4b35473f1f9a53d5e0264</Sha>
    </Dependency>
    <Dependency Name="Microsoft.NETCore.App.Runtime.win-x64" Version="6.0.0-preview.2.21114.2" CoherentParentDependency="Microsoft.NET.Sdk">
      <Uri>https://github.com/dotnet/runtime</Uri>
      <Sha>c03776bf46f53da3dfc4b35473f1f9a53d5e0264</Sha>
    </Dependency>
    <Dependency Name="Microsoft.NETCore.App.Host.win-x64" Version="6.0.0-preview.2.21114.2" CoherentParentDependency="Microsoft.NET.Sdk">
      <Uri>https://github.com/dotnet/runtime</Uri>
      <Sha>c03776bf46f53da3dfc4b35473f1f9a53d5e0264</Sha>
    </Dependency>
    <Dependency Name="Microsoft.NETCore.DotNetHostResolver" Version="6.0.0-preview.2.21114.2" CoherentParentDependency="Microsoft.NET.Sdk">
      <Uri>https://github.com/dotnet/runtime</Uri>
      <Sha>c03776bf46f53da3dfc4b35473f1f9a53d5e0264</Sha>
=======
    <Dependency Name="Microsoft.NETCore.App.Internal" Version="5.0.3-servicing.21072.12" CoherentParentDependency="Microsoft.NET.Sdk">
      <Uri>https://dev.azure.com/dnceng/internal/_git/dotnet-runtime</Uri>
      <Sha>c636bbdc8a2d393d07c0e9407a4f8923ba1a21cb</Sha>
    </Dependency>
    <Dependency Name="Microsoft.NETCore.App.Runtime.win-x64" Version="5.0.3" CoherentParentDependency="Microsoft.NET.Sdk">
      <Uri>https://dev.azure.com/dnceng/internal/_git/dotnet-runtime</Uri>
      <Sha>c636bbdc8a2d393d07c0e9407a4f8923ba1a21cb</Sha>
    </Dependency>
    <Dependency Name="Microsoft.NETCore.App.Host.win-x64" Version="5.0.3" CoherentParentDependency="Microsoft.NET.Sdk">
      <Uri>https://dev.azure.com/dnceng/internal/_git/dotnet-runtime</Uri>
      <Sha>c636bbdc8a2d393d07c0e9407a4f8923ba1a21cb</Sha>
    </Dependency>
    <Dependency Name="Microsoft.NETCore.DotNetHostResolver" Version="5.0.3" CoherentParentDependency="Microsoft.NET.Sdk">
      <Uri>https://dev.azure.com/dnceng/internal/_git/dotnet-runtime</Uri>
      <Sha>c636bbdc8a2d393d07c0e9407a4f8923ba1a21cb</Sha>
>>>>>>> 3a7f1714
    </Dependency>
    <!-- Change blob version in GenerateLayout.targets if this is unpinned to service targeting pack -->
    <!-- No new netstandard.library planned for 3.1 timeframe at this time. -->
    <Dependency Name="NETStandard.Library.Ref" Version="2.1.0" Pinned="true">
      <Uri>https://github.com/dotnet/core-setup</Uri>
      <Sha>7d57652f33493fa022125b7f63aad0d70c52d810</Sha>
    </Dependency>
<<<<<<< HEAD
    <Dependency Name="Microsoft.NETCore.Platforms" Version="6.0.0-preview.2.21114.2" CoherentParentDependency="Microsoft.NET.Sdk">
      <Uri>https://github.com/dotnet/runtime</Uri>
      <Sha>c03776bf46f53da3dfc4b35473f1f9a53d5e0264</Sha>
    </Dependency>
    <Dependency Name="Microsoft.AspNetCore.App.Ref" Version="6.0.0-preview.2.21114.2" CoherentParentDependency="Microsoft.NET.Sdk">
      <Uri>https://github.com/dotnet/aspnetcore</Uri>
      <Sha>1b67848306760619552b11a9bfeaf7d9655344bc</Sha>
=======
    <Dependency Name="Microsoft.NETCore.Platforms" Version="5.0.1" CoherentParentDependency="Microsoft.NET.Sdk">
      <Uri>https://dev.azure.com/dnceng/internal/_git/dotnet-runtime</Uri>
      <Sha>c636bbdc8a2d393d07c0e9407a4f8923ba1a21cb</Sha>
>>>>>>> 3a7f1714
    </Dependency>
    <Dependency Name="Microsoft.AspNetCore.App.Ref.Internal" Version="6.0.0-preview.2.21114.2" CoherentParentDependency="Microsoft.NET.Sdk">
      <Uri>https://github.com/dotnet/aspnetcore</Uri>
      <Sha>1b67848306760619552b11a9bfeaf7d9655344bc</Sha>
    </Dependency>
    <Dependency Name="Microsoft.AspNetCore.App.Runtime.win-x64" Version="6.0.0-preview.2.21114.2" CoherentParentDependency="Microsoft.NET.Sdk">
      <Uri>https://github.com/dotnet/aspnetcore</Uri>
      <Sha>1b67848306760619552b11a9bfeaf7d9655344bc</Sha>
    </Dependency>
<<<<<<< HEAD
    <Dependency Name="VS.Redist.Common.AspNetCore.SharedFramework.x64.6.0" Version="6.0.0-preview.2.21114.2" CoherentParentDependency="Microsoft.NET.Sdk">
      <Uri>https://github.com/dotnet/aspnetcore</Uri>
      <Sha>1b67848306760619552b11a9bfeaf7d9655344bc</Sha>
    </Dependency>
    <Dependency Name="Microsoft.EntityFrameworkCore" Version="6.0.0-preview.2.21112.9" CoherentParentDependency="Microsoft.AspNetCore.App.Runtime.win-x64">
      <Uri>https://github.com/dotnet/efcore</Uri>
      <Sha>ede9db2f9fae681faf21dbac96da7c88f723453b</Sha>
    </Dependency>
    <Dependency Name="dotnet-dev-certs" Version="6.0.0-preview.2.21114.2" CoherentParentDependency="Microsoft.NET.Sdk">
      <Uri>https://github.com/dotnet/aspnetcore</Uri>
      <Sha>1b67848306760619552b11a9bfeaf7d9655344bc</Sha>
    </Dependency>
    <Dependency Name="dotnet-user-secrets" Version="6.0.0-preview.2.21114.2" CoherentParentDependency="Microsoft.NET.Sdk">
      <Uri>https://github.com/dotnet/aspnetcore</Uri>
      <Sha>1b67848306760619552b11a9bfeaf7d9655344bc</Sha>
    </Dependency>
    <Dependency Name="dotnet-watch" Version="6.0.0-preview.2.21108.6" CoherentParentDependency="Microsoft.NET.Sdk">
      <Uri>https://github.com/dotnet/aspnetcore</Uri>
      <Sha>0d981a053fd45a73f52f93da2855d986c4cc7b62</Sha>
    </Dependency>
    <Dependency Name="Microsoft.DotNet.Test.ProjectTemplates.2.1" Version="1.0.2-beta4.21115.1">
      <Uri>https://github.com/dotnet/test-templates</Uri>
      <Sha>c6344aa90145984186ad80b5f7c6ae5c24d2489f</Sha>
=======
    <Dependency Name="Microsoft.AspNetCore.App.Runtime.win-x64" Version="5.0.3" CoherentParentDependency="Microsoft.NET.Sdk">
      <Uri>https://dev.azure.com/dnceng/internal/_git/dotnet-aspnetcore</Uri>
      <Sha>d827c653b787c07de908240b7746ce34d3e6271e</Sha>
    </Dependency>
    <Dependency Name="VS.Redist.Common.AspNetCore.SharedFramework.x64.5.0" Version="5.0.3-servicing.21073.3" CoherentParentDependency="Microsoft.NET.Sdk">
      <Uri>https://dev.azure.com/dnceng/internal/_git/dotnet-aspnetcore</Uri>
      <Sha>d827c653b787c07de908240b7746ce34d3e6271e</Sha>
    </Dependency>
    <Dependency Name="Microsoft.EntityFrameworkCore" Version="5.0.3" CoherentParentDependency="Microsoft.AspNetCore.App.Runtime.win-x64">
      <Uri>https://dev.azure.com/dnceng/internal/_git/dotnet-efcore</Uri>
      <Sha>efc2924e6e36db17611c7da480d5bc97a4514cb8</Sha>
    </Dependency>
    <Dependency Name="dotnet-dev-certs" Version="5.0.3-servicing.21073.3" CoherentParentDependency="Microsoft.NET.Sdk">
      <Uri>https://dev.azure.com/dnceng/internal/_git/dotnet-aspnetcore</Uri>
      <Sha>d827c653b787c07de908240b7746ce34d3e6271e</Sha>
    </Dependency>
    <Dependency Name="dotnet-user-secrets" Version="5.0.3-servicing.21073.3" CoherentParentDependency="Microsoft.NET.Sdk">
      <Uri>https://dev.azure.com/dnceng/internal/_git/dotnet-aspnetcore</Uri>
      <Sha>d827c653b787c07de908240b7746ce34d3e6271e</Sha>
>>>>>>> 3a7f1714
    </Dependency>
    <Dependency Name="Microsoft.DotNet.Test.ProjectTemplates.5.0" Version="1.0.2-beta4.21115.1">
      <Uri>https://github.com/dotnet/test-templates</Uri>
      <Sha>c6344aa90145984186ad80b5f7c6ae5c24d2489f</Sha>
    </Dependency>
    <Dependency Name="Microsoft.DotNet.Test.ProjectTemplates.6.0" Version="1.0.2-beta4.21115.1">
      <Uri>https://github.com/dotnet/test-templates</Uri>
      <Sha>c6344aa90145984186ad80b5f7c6ae5c24d2489f</Sha>
    </Dependency>
<<<<<<< HEAD
    <Dependency Name="Microsoft.DotNet.Common.ItemTemplates" Version="6.0.100-preview.2.21111.1" CoherentParentDependency="Microsoft.NET.Sdk">
      <Uri>https://github.com/dotnet/templating</Uri>
      <Sha>7cc94cea7d5751d0455d8c385bffe3d2ab4d102f</Sha>
    </Dependency>
    <Dependency Name="Microsoft.NET.Sdk" Version="6.0.100-preview.1.21114.3">
      <Uri>https://github.com/dotnet/sdk</Uri>
      <Sha>db59813a5e907374dcaebe7fd68a0647c2395f17</Sha>
    </Dependency>
    <Dependency Name="Microsoft.DotNet.MSBuildSdkResolver" Version="6.0.100-preview.1.21114.3">
      <Uri>https://github.com/dotnet/sdk</Uri>
      <Sha>db59813a5e907374dcaebe7fd68a0647c2395f17</Sha>
    </Dependency>
    <!-- For coherency purposes, these versions should be gated by the versions of winforms and wpf routed via windowsdesktop -->
    <Dependency Name="Microsoft.Dotnet.WinForms.ProjectTemplates" Version="6.0.0-preview.2.21110.1" CoherentParentDependency="Microsoft.WindowsDesktop.App.Runtime.win-x64">
      <Uri>https://github.com/dotnet/winforms</Uri>
      <Sha>2fd2a5840b345ef83e0d15a91747325af27441f1</Sha>
    </Dependency>
    <Dependency Name="Microsoft.DotNet.Wpf.ProjectTemplates" Version="6.0.0-preview.2.21110.1" CoherentParentDependency="Microsoft.WindowsDesktop.App.Runtime.win-x64">
      <Uri>https://github.com/dotnet/wpf</Uri>
      <Sha>3d1117ba8dbfd7b7f908b7b698d84500dfc55599</Sha>
=======
    <Dependency Name="Microsoft.DotNet.Common.ItemTemplates" Version="5.0.200-preview.21109.7" CoherentParentDependency="Microsoft.NET.Sdk">
      <Uri>https://github.com/dotnet/templating</Uri>
      <Sha>ce1a4cd3340d93e1a3d56d16600bd30f7ee32bda</Sha>
    </Dependency>
    <Dependency Name="Microsoft.NET.Sdk" Version="5.0.200-servicing.21117.30">
      <Uri>https://github.com/dotnet/sdk</Uri>
      <Sha>8d7d0a0a03881dbc3a9a55bb72537468279fbd40</Sha>
    </Dependency>
    <Dependency Name="Microsoft.DotNet.MSBuildSdkResolver" Version="5.0.200-servicing.21117.30">
      <Uri>https://github.com/dotnet/sdk</Uri>
      <Sha>8d7d0a0a03881dbc3a9a55bb72537468279fbd40</Sha>
    </Dependency>
    <!-- For coherency purposes, these versions should be gated by the versions of winforms and wpf routed via windowsdesktop -->
    <Dependency Name="Microsoft.Dotnet.WinForms.ProjectTemplates" Version="5.0.3-servicing.21073.2" CoherentParentDependency="Microsoft.WindowsDesktop.App.Runtime.win-x64">
      <Uri>https://dev.azure.com/dnceng/internal/_git/dotnet-winforms</Uri>
      <Sha>ea25334307fb11be0b03c56ce767f25faf5259c1</Sha>
    </Dependency>
    <Dependency Name="Microsoft.DotNet.Wpf.ProjectTemplates" Version="5.0.3-servicing.21073.2" CoherentParentDependency="Microsoft.WindowsDesktop.App.Runtime.win-x64">
      <Uri>https://dev.azure.com/dnceng/internal/_git/dotnet-wpf</Uri>
      <Sha>3a3d1e582344146190e9815e79cd5c8a29361b3d</Sha>
>>>>>>> 3a7f1714
    </Dependency>
    <Dependency Name="Microsoft.FSharp.Compiler" Version="11.3.2-beta.21102.9" CoherentParentDependency="Microsoft.NET.Sdk">
      <Uri>https://github.com/dotnet/fsharp</Uri>
      <Sha>7ce7132f1459095e635194d09d6f73265352029a</Sha>
    </Dependency>
<<<<<<< HEAD
    <Dependency Name="Microsoft.NET.Test.Sdk" Version="16.10.0-preview-20210212-01" CoherentParentDependency="Microsoft.NET.Sdk">
      <Uri>https://github.com/microsoft/vstest</Uri>
      <Sha>6b625d4ea83d50aeac31f2df105efde051996121</Sha>
=======
    <Dependency Name="Microsoft.NET.Test.Sdk" Version="16.9.0-release-20210216-04" CoherentParentDependency="Microsoft.NET.Sdk">
      <Uri>https://github.com/microsoft/vstest</Uri>
      <Sha>27786c21f7f586214b5721d2aa6380e69079b072</Sha>
>>>>>>> 3a7f1714
    </Dependency>
    <Dependency Name="Microsoft.NET.ILLink.Tasks" Version="6.0.0-alpha.1.21112.3" CoherentParentDependency="Microsoft.NET.Sdk">
      <Uri>https://github.com/mono/linker</Uri>
      <Sha>08d599ab6853e1cd9b4f039004a5d7ec2074664f</Sha>
      <RepoName>linker</RepoName>
    </Dependency>
<<<<<<< HEAD
    <Dependency Name="Microsoft.Net.Compilers.Toolset" Version="3.10.0-1.21111.42" CoherentParentDependency="Microsoft.NET.Sdk">
      <Uri>https://github.com/dotnet/roslyn</Uri>
      <Sha>a16a9a089e0648b1cd07c1c00e2a58187b68db9a</Sha>
=======
    <Dependency Name="Microsoft.Net.Compilers.Toolset" Version="3.9.0-5.21117.36" CoherentParentDependency="Microsoft.NET.Sdk">
      <Uri>https://github.com/dotnet/roslyn</Uri>
      <Sha>27b636fe5edc14e8b4199ea5464b8879529615bf</Sha>
>>>>>>> 3a7f1714
    </Dependency>
    <Dependency Name="Microsoft.Build" Version="16.10.0-preview-21112-04" CoherentParentDependency="Microsoft.NET.Sdk">
      <Uri>https://github.com/dotnet/msbuild</Uri>
<<<<<<< HEAD
      <Sha>f0eebf2872d76ab0cd43fdc4153ba636232b222f</Sha>
=======
      <Sha>57a23d249aafe6409b3e24836a486f769cb74c2c</Sha>
>>>>>>> 3a7f1714
    </Dependency>
    <Dependency Name="NuGet.Build.Tasks" Version="5.9.0-rc.7121" CoherentParentDependency="Microsoft.NET.Sdk">
      <Uri>https://dev.azure.com/devdiv/DevDiv/_git/NuGet-NuGet.Client-Trusted</Uri>
      <Sha>5596ad8221369990f634a3d01f8c334e0ccb2b3d</Sha>
    </Dependency>
    <Dependency Name="Microsoft.DotNet.Cli.CommandLine" Version="1.0.0-preview.19208.1" CoherentParentDependency="Microsoft.NET.Sdk">
      <Uri>https://github.com/dotnet/CliCommandLineParser</Uri>
      <Sha>0e89c2116ad28e404ba56c14d1c3f938caa25a01</Sha>
    </Dependency>
    <Dependency Name="Microsoft.ApplicationInsights" Version="2.0.0">
      <Uri>https://github.com/Microsoft/ApplicationInsights-dotnet</Uri>
      <Sha>53b80940842204f78708a538628288ff5d741a1d</Sha>
    </Dependency>
    <!-- Temporarily pinning Microsoft.Web.Xdt until strict coherency is enabled by default -->
    <Dependency Name="Microsoft.Web.Xdt" Version="3.1.0" CoherentParentDependency="Microsoft.NET.Sdk" Pinned="true">
      <Uri>https://github.com/aspnet/xdt</Uri>
      <Sha>c01a538851a8ab1a1fbeb2e6243f391fff7587b4</Sha>
    </Dependency>
  </ProductDependencies>
  <ToolsetDependencies>
<<<<<<< HEAD
    <Dependency Name="Microsoft.DotNet.Arcade.Sdk" Version="6.0.0-beta.21105.12">
      <Uri>https://github.com/dotnet/arcade</Uri>
      <Sha>938b3e8b4edcd96ca0f0cbbae63c87b3f51f7afe</Sha>
    </Dependency>
    <Dependency Name="Microsoft.DotNet.Build.Tasks.Installers" Version="6.0.0-beta.21105.12">
      <Uri>https://github.com/dotnet/arcade</Uri>
      <Sha>938b3e8b4edcd96ca0f0cbbae63c87b3f51f7afe</Sha>
=======
    <Dependency Name="Microsoft.DotNet.Arcade.Sdk" Version="5.0.0-beta.21112.3">
      <Uri>https://github.com/dotnet/arcade</Uri>
      <Sha>d8c68c834bcca3f721ad1550404807e301ba7afe</Sha>
    </Dependency>
    <Dependency Name="Microsoft.DotNet.Build.Tasks.Installers" Version="5.0.0-beta.21112.3">
      <Uri>https://github.com/dotnet/arcade</Uri>
      <Sha>d8c68c834bcca3f721ad1550404807e301ba7afe</Sha>
>>>>>>> 3a7f1714
    </Dependency>
    <Dependency Name="Private.SourceBuild.ReferencePackages" Version="1.0.0-beta.20217.1">
      <Uri>https://github.com/dotnet/source-build-reference-packages</Uri>
      <Sha>639aeb4d76c8b1a6226bf7c4edb34fbdae30e6e1</Sha>
    </Dependency>
    <Dependency Name="Microsoft.SourceLink.GitHub" Version="1.1.0-beta-21101-02" CoherentParentDependency="Microsoft.DotNet.Arcade.Sdk">
      <Uri>https://github.com/dotnet/sourcelink</Uri>
      <Sha>ca11cbd5e7fac44ae5a7228f5cd89d9df99dd90e</Sha>
    </Dependency>
    <Dependency Name="XliffTasks" Version="1.0.0-beta.21103.1" CoherentParentDependency="Microsoft.DotNet.Arcade.Sdk">
      <Uri>https://github.com/dotnet/xliff-tasks</Uri>
      <Sha>257d8978123dcd3c029ad93cbaffded900dce450</Sha>
    </Dependency>
  </ToolsetDependencies>
</Dependencies><|MERGE_RESOLUTION|>--- conflicted
+++ resolved
@@ -5,19 +5,9 @@
       <Uri>https://github.com/dotnet/windowsdesktop</Uri>
       <Sha>2ffc3c8361c82c917072c93341a2db2209948e47</Sha>
     </Dependency>
-<<<<<<< HEAD
     <Dependency Name="VS.Redist.Common.WindowsDesktop.SharedFramework.x64.6.0" Version="6.0.0-preview.2.21110.1" CoherentParentDependency="Microsoft.NET.Sdk">
       <Uri>https://github.com/dotnet/windowsdesktop</Uri>
       <Sha>2ffc3c8361c82c917072c93341a2db2209948e47</Sha>
-=======
-    <Dependency Name="Microsoft.WindowsDesktop.App" Version="5.0.3-servicing.21073.2" CoherentParentDependency="Microsoft.NET.Sdk">
-      <Uri>https://dev.azure.com/dnceng/internal/_git/dotnet-windowsdesktop</Uri>
-      <Sha>f8d26ae79a212ae4e64f2fac177a013f4e82307e</Sha>
-    </Dependency>
-    <Dependency Name="Microsoft.WindowsDesktop.App.Runtime.win-x64" Version="5.0.3" CoherentParentDependency="Microsoft.NET.Sdk">
-      <Uri>https://dev.azure.com/dnceng/internal/_git/dotnet-windowsdesktop</Uri>
-      <Sha>f8d26ae79a212ae4e64f2fac177a013f4e82307e</Sha>
->>>>>>> 3a7f1714
     </Dependency>
     <Dependency Name="Microsoft.WindowsDesktop.App.Runtime.win-x64" Version="6.0.0-preview.2.21110.1" CoherentParentDependency="Microsoft.NET.Sdk">
       <Uri>https://github.com/dotnet/windowsdesktop</Uri>
@@ -27,7 +17,6 @@
       <Uri>https://github.com/dotnet/runtime</Uri>
       <Sha>c03776bf46f53da3dfc4b35473f1f9a53d5e0264</Sha>
     </Dependency>
-<<<<<<< HEAD
     <Dependency Name="Microsoft.NETCore.App.Ref" Version="6.0.0-preview.2.21114.2" CoherentParentDependency="Microsoft.NET.Sdk">
       <Uri>https://github.com/dotnet/runtime</Uri>
       <Sha>c03776bf46f53da3dfc4b35473f1f9a53d5e0264</Sha>
@@ -43,23 +32,6 @@
     <Dependency Name="Microsoft.NETCore.DotNetHostResolver" Version="6.0.0-preview.2.21114.2" CoherentParentDependency="Microsoft.NET.Sdk">
       <Uri>https://github.com/dotnet/runtime</Uri>
       <Sha>c03776bf46f53da3dfc4b35473f1f9a53d5e0264</Sha>
-=======
-    <Dependency Name="Microsoft.NETCore.App.Internal" Version="5.0.3-servicing.21072.12" CoherentParentDependency="Microsoft.NET.Sdk">
-      <Uri>https://dev.azure.com/dnceng/internal/_git/dotnet-runtime</Uri>
-      <Sha>c636bbdc8a2d393d07c0e9407a4f8923ba1a21cb</Sha>
-    </Dependency>
-    <Dependency Name="Microsoft.NETCore.App.Runtime.win-x64" Version="5.0.3" CoherentParentDependency="Microsoft.NET.Sdk">
-      <Uri>https://dev.azure.com/dnceng/internal/_git/dotnet-runtime</Uri>
-      <Sha>c636bbdc8a2d393d07c0e9407a4f8923ba1a21cb</Sha>
-    </Dependency>
-    <Dependency Name="Microsoft.NETCore.App.Host.win-x64" Version="5.0.3" CoherentParentDependency="Microsoft.NET.Sdk">
-      <Uri>https://dev.azure.com/dnceng/internal/_git/dotnet-runtime</Uri>
-      <Sha>c636bbdc8a2d393d07c0e9407a4f8923ba1a21cb</Sha>
-    </Dependency>
-    <Dependency Name="Microsoft.NETCore.DotNetHostResolver" Version="5.0.3" CoherentParentDependency="Microsoft.NET.Sdk">
-      <Uri>https://dev.azure.com/dnceng/internal/_git/dotnet-runtime</Uri>
-      <Sha>c636bbdc8a2d393d07c0e9407a4f8923ba1a21cb</Sha>
->>>>>>> 3a7f1714
     </Dependency>
     <!-- Change blob version in GenerateLayout.targets if this is unpinned to service targeting pack -->
     <!-- No new netstandard.library planned for 3.1 timeframe at this time. -->
@@ -67,7 +39,6 @@
       <Uri>https://github.com/dotnet/core-setup</Uri>
       <Sha>7d57652f33493fa022125b7f63aad0d70c52d810</Sha>
     </Dependency>
-<<<<<<< HEAD
     <Dependency Name="Microsoft.NETCore.Platforms" Version="6.0.0-preview.2.21114.2" CoherentParentDependency="Microsoft.NET.Sdk">
       <Uri>https://github.com/dotnet/runtime</Uri>
       <Sha>c03776bf46f53da3dfc4b35473f1f9a53d5e0264</Sha>
@@ -75,11 +46,6 @@
     <Dependency Name="Microsoft.AspNetCore.App.Ref" Version="6.0.0-preview.2.21114.2" CoherentParentDependency="Microsoft.NET.Sdk">
       <Uri>https://github.com/dotnet/aspnetcore</Uri>
       <Sha>1b67848306760619552b11a9bfeaf7d9655344bc</Sha>
-=======
-    <Dependency Name="Microsoft.NETCore.Platforms" Version="5.0.1" CoherentParentDependency="Microsoft.NET.Sdk">
-      <Uri>https://dev.azure.com/dnceng/internal/_git/dotnet-runtime</Uri>
-      <Sha>c636bbdc8a2d393d07c0e9407a4f8923ba1a21cb</Sha>
->>>>>>> 3a7f1714
     </Dependency>
     <Dependency Name="Microsoft.AspNetCore.App.Ref.Internal" Version="6.0.0-preview.2.21114.2" CoherentParentDependency="Microsoft.NET.Sdk">
       <Uri>https://github.com/dotnet/aspnetcore</Uri>
@@ -89,7 +55,6 @@
       <Uri>https://github.com/dotnet/aspnetcore</Uri>
       <Sha>1b67848306760619552b11a9bfeaf7d9655344bc</Sha>
     </Dependency>
-<<<<<<< HEAD
     <Dependency Name="VS.Redist.Common.AspNetCore.SharedFramework.x64.6.0" Version="6.0.0-preview.2.21114.2" CoherentParentDependency="Microsoft.NET.Sdk">
       <Uri>https://github.com/dotnet/aspnetcore</Uri>
       <Sha>1b67848306760619552b11a9bfeaf7d9655344bc</Sha>
@@ -113,27 +78,6 @@
     <Dependency Name="Microsoft.DotNet.Test.ProjectTemplates.2.1" Version="1.0.2-beta4.21115.1">
       <Uri>https://github.com/dotnet/test-templates</Uri>
       <Sha>c6344aa90145984186ad80b5f7c6ae5c24d2489f</Sha>
-=======
-    <Dependency Name="Microsoft.AspNetCore.App.Runtime.win-x64" Version="5.0.3" CoherentParentDependency="Microsoft.NET.Sdk">
-      <Uri>https://dev.azure.com/dnceng/internal/_git/dotnet-aspnetcore</Uri>
-      <Sha>d827c653b787c07de908240b7746ce34d3e6271e</Sha>
-    </Dependency>
-    <Dependency Name="VS.Redist.Common.AspNetCore.SharedFramework.x64.5.0" Version="5.0.3-servicing.21073.3" CoherentParentDependency="Microsoft.NET.Sdk">
-      <Uri>https://dev.azure.com/dnceng/internal/_git/dotnet-aspnetcore</Uri>
-      <Sha>d827c653b787c07de908240b7746ce34d3e6271e</Sha>
-    </Dependency>
-    <Dependency Name="Microsoft.EntityFrameworkCore" Version="5.0.3" CoherentParentDependency="Microsoft.AspNetCore.App.Runtime.win-x64">
-      <Uri>https://dev.azure.com/dnceng/internal/_git/dotnet-efcore</Uri>
-      <Sha>efc2924e6e36db17611c7da480d5bc97a4514cb8</Sha>
-    </Dependency>
-    <Dependency Name="dotnet-dev-certs" Version="5.0.3-servicing.21073.3" CoherentParentDependency="Microsoft.NET.Sdk">
-      <Uri>https://dev.azure.com/dnceng/internal/_git/dotnet-aspnetcore</Uri>
-      <Sha>d827c653b787c07de908240b7746ce34d3e6271e</Sha>
-    </Dependency>
-    <Dependency Name="dotnet-user-secrets" Version="5.0.3-servicing.21073.3" CoherentParentDependency="Microsoft.NET.Sdk">
-      <Uri>https://dev.azure.com/dnceng/internal/_git/dotnet-aspnetcore</Uri>
-      <Sha>d827c653b787c07de908240b7746ce34d3e6271e</Sha>
->>>>>>> 3a7f1714
     </Dependency>
     <Dependency Name="Microsoft.DotNet.Test.ProjectTemplates.5.0" Version="1.0.2-beta4.21115.1">
       <Uri>https://github.com/dotnet/test-templates</Uri>
@@ -143,7 +87,6 @@
       <Uri>https://github.com/dotnet/test-templates</Uri>
       <Sha>c6344aa90145984186ad80b5f7c6ae5c24d2489f</Sha>
     </Dependency>
-<<<<<<< HEAD
     <Dependency Name="Microsoft.DotNet.Common.ItemTemplates" Version="6.0.100-preview.2.21111.1" CoherentParentDependency="Microsoft.NET.Sdk">
       <Uri>https://github.com/dotnet/templating</Uri>
       <Sha>7cc94cea7d5751d0455d8c385bffe3d2ab4d102f</Sha>
@@ -164,65 +107,27 @@
     <Dependency Name="Microsoft.DotNet.Wpf.ProjectTemplates" Version="6.0.0-preview.2.21110.1" CoherentParentDependency="Microsoft.WindowsDesktop.App.Runtime.win-x64">
       <Uri>https://github.com/dotnet/wpf</Uri>
       <Sha>3d1117ba8dbfd7b7f908b7b698d84500dfc55599</Sha>
-=======
-    <Dependency Name="Microsoft.DotNet.Common.ItemTemplates" Version="5.0.200-preview.21109.7" CoherentParentDependency="Microsoft.NET.Sdk">
-      <Uri>https://github.com/dotnet/templating</Uri>
-      <Sha>ce1a4cd3340d93e1a3d56d16600bd30f7ee32bda</Sha>
-    </Dependency>
-    <Dependency Name="Microsoft.NET.Sdk" Version="5.0.200-servicing.21117.30">
-      <Uri>https://github.com/dotnet/sdk</Uri>
-      <Sha>8d7d0a0a03881dbc3a9a55bb72537468279fbd40</Sha>
-    </Dependency>
-    <Dependency Name="Microsoft.DotNet.MSBuildSdkResolver" Version="5.0.200-servicing.21117.30">
-      <Uri>https://github.com/dotnet/sdk</Uri>
-      <Sha>8d7d0a0a03881dbc3a9a55bb72537468279fbd40</Sha>
-    </Dependency>
-    <!-- For coherency purposes, these versions should be gated by the versions of winforms and wpf routed via windowsdesktop -->
-    <Dependency Name="Microsoft.Dotnet.WinForms.ProjectTemplates" Version="5.0.3-servicing.21073.2" CoherentParentDependency="Microsoft.WindowsDesktop.App.Runtime.win-x64">
-      <Uri>https://dev.azure.com/dnceng/internal/_git/dotnet-winforms</Uri>
-      <Sha>ea25334307fb11be0b03c56ce767f25faf5259c1</Sha>
-    </Dependency>
-    <Dependency Name="Microsoft.DotNet.Wpf.ProjectTemplates" Version="5.0.3-servicing.21073.2" CoherentParentDependency="Microsoft.WindowsDesktop.App.Runtime.win-x64">
-      <Uri>https://dev.azure.com/dnceng/internal/_git/dotnet-wpf</Uri>
-      <Sha>3a3d1e582344146190e9815e79cd5c8a29361b3d</Sha>
->>>>>>> 3a7f1714
     </Dependency>
     <Dependency Name="Microsoft.FSharp.Compiler" Version="11.3.2-beta.21102.9" CoherentParentDependency="Microsoft.NET.Sdk">
       <Uri>https://github.com/dotnet/fsharp</Uri>
       <Sha>7ce7132f1459095e635194d09d6f73265352029a</Sha>
     </Dependency>
-<<<<<<< HEAD
     <Dependency Name="Microsoft.NET.Test.Sdk" Version="16.10.0-preview-20210212-01" CoherentParentDependency="Microsoft.NET.Sdk">
       <Uri>https://github.com/microsoft/vstest</Uri>
       <Sha>6b625d4ea83d50aeac31f2df105efde051996121</Sha>
-=======
-    <Dependency Name="Microsoft.NET.Test.Sdk" Version="16.9.0-release-20210216-04" CoherentParentDependency="Microsoft.NET.Sdk">
-      <Uri>https://github.com/microsoft/vstest</Uri>
-      <Sha>27786c21f7f586214b5721d2aa6380e69079b072</Sha>
->>>>>>> 3a7f1714
     </Dependency>
     <Dependency Name="Microsoft.NET.ILLink.Tasks" Version="6.0.0-alpha.1.21112.3" CoherentParentDependency="Microsoft.NET.Sdk">
       <Uri>https://github.com/mono/linker</Uri>
       <Sha>08d599ab6853e1cd9b4f039004a5d7ec2074664f</Sha>
       <RepoName>linker</RepoName>
     </Dependency>
-<<<<<<< HEAD
     <Dependency Name="Microsoft.Net.Compilers.Toolset" Version="3.10.0-1.21111.42" CoherentParentDependency="Microsoft.NET.Sdk">
       <Uri>https://github.com/dotnet/roslyn</Uri>
       <Sha>a16a9a089e0648b1cd07c1c00e2a58187b68db9a</Sha>
-=======
-    <Dependency Name="Microsoft.Net.Compilers.Toolset" Version="3.9.0-5.21117.36" CoherentParentDependency="Microsoft.NET.Sdk">
-      <Uri>https://github.com/dotnet/roslyn</Uri>
-      <Sha>27b636fe5edc14e8b4199ea5464b8879529615bf</Sha>
->>>>>>> 3a7f1714
     </Dependency>
     <Dependency Name="Microsoft.Build" Version="16.10.0-preview-21112-04" CoherentParentDependency="Microsoft.NET.Sdk">
       <Uri>https://github.com/dotnet/msbuild</Uri>
-<<<<<<< HEAD
       <Sha>f0eebf2872d76ab0cd43fdc4153ba636232b222f</Sha>
-=======
-      <Sha>57a23d249aafe6409b3e24836a486f769cb74c2c</Sha>
->>>>>>> 3a7f1714
     </Dependency>
     <Dependency Name="NuGet.Build.Tasks" Version="5.9.0-rc.7121" CoherentParentDependency="Microsoft.NET.Sdk">
       <Uri>https://dev.azure.com/devdiv/DevDiv/_git/NuGet-NuGet.Client-Trusted</Uri>
@@ -243,7 +148,6 @@
     </Dependency>
   </ProductDependencies>
   <ToolsetDependencies>
-<<<<<<< HEAD
     <Dependency Name="Microsoft.DotNet.Arcade.Sdk" Version="6.0.0-beta.21105.12">
       <Uri>https://github.com/dotnet/arcade</Uri>
       <Sha>938b3e8b4edcd96ca0f0cbbae63c87b3f51f7afe</Sha>
@@ -251,15 +155,6 @@
     <Dependency Name="Microsoft.DotNet.Build.Tasks.Installers" Version="6.0.0-beta.21105.12">
       <Uri>https://github.com/dotnet/arcade</Uri>
       <Sha>938b3e8b4edcd96ca0f0cbbae63c87b3f51f7afe</Sha>
-=======
-    <Dependency Name="Microsoft.DotNet.Arcade.Sdk" Version="5.0.0-beta.21112.3">
-      <Uri>https://github.com/dotnet/arcade</Uri>
-      <Sha>d8c68c834bcca3f721ad1550404807e301ba7afe</Sha>
-    </Dependency>
-    <Dependency Name="Microsoft.DotNet.Build.Tasks.Installers" Version="5.0.0-beta.21112.3">
-      <Uri>https://github.com/dotnet/arcade</Uri>
-      <Sha>d8c68c834bcca3f721ad1550404807e301ba7afe</Sha>
->>>>>>> 3a7f1714
     </Dependency>
     <Dependency Name="Private.SourceBuild.ReferencePackages" Version="1.0.0-beta.20217.1">
       <Uri>https://github.com/dotnet/source-build-reference-packages</Uri>
