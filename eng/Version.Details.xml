--- conflicted
+++ resolved
@@ -17,7 +17,6 @@
       <Uri>https://github.com/dotnet/windowsdesktop</Uri>
       <Sha>012afcd90beecba6839223d661542ee86c4567df</Sha>
     </Dependency>
-<<<<<<< HEAD
     <Dependency Name="VS.Redist.Common.NetCore.SharedFramework.x64.7.0" Version="7.0.0-alpha.1.21623.6" CoherentParentDependency="Microsoft.NET.Sdk">
       <Uri>https://github.com/dotnet/runtime</Uri>
       <Sha>1d1226730223ccf5438e3524de60da4b9a92bc0d</Sha>
@@ -42,32 +41,6 @@
     <Dependency Name="Microsoft.NETCore.DotNetHostResolver" Version="7.0.0-alpha.1.21623.6" CoherentParentDependency="Microsoft.NET.Sdk">
       <Uri>https://github.com/dotnet/runtime</Uri>
       <Sha>1d1226730223ccf5438e3524de60da4b9a92bc0d</Sha>
-=======
-    <Dependency Name="VS.Redist.Common.NetCore.SharedFramework.x64.7.0" Version="7.0.0-alpha.1.21624.1" CoherentParentDependency="Microsoft.NET.Sdk">
-      <Uri>https://github.com/dotnet/runtime</Uri>
-      <Sha>84680bf557210114ea5ca823386cd49691c4cac6</Sha>
-      <SourceBuildTarball RepoName="runtime" ManagedOnly="true" />
-    </Dependency>
-    <Dependency Name="Microsoft.NETCore.App.Ref" Version="7.0.0-alpha.1.21624.1" CoherentParentDependency="Microsoft.NET.Sdk">
-      <Uri>https://github.com/dotnet/runtime</Uri>
-      <Sha>84680bf557210114ea5ca823386cd49691c4cac6</Sha>
-    </Dependency>
-    <Dependency Name="VS.Redist.Common.NetCore.TargetingPack.x64.7.0" Version="7.0.0-alpha.1.21624.1" CoherentParentDependency="Microsoft.NET.Sdk">
-      <Uri>https://github.com/dotnet/runtime</Uri>
-      <Sha>84680bf557210114ea5ca823386cd49691c4cac6</Sha>
-    </Dependency>
-    <Dependency Name="Microsoft.NETCore.App.Runtime.win-x64" Version="7.0.0-alpha.1.21624.1" CoherentParentDependency="Microsoft.NET.Sdk">
-      <Uri>https://github.com/dotnet/runtime</Uri>
-      <Sha>84680bf557210114ea5ca823386cd49691c4cac6</Sha>
-    </Dependency>
-    <Dependency Name="Microsoft.NETCore.App.Host.win-x64" Version="7.0.0-alpha.1.21624.1" CoherentParentDependency="Microsoft.NET.Sdk">
-      <Uri>https://github.com/dotnet/runtime</Uri>
-      <Sha>84680bf557210114ea5ca823386cd49691c4cac6</Sha>
-    </Dependency>
-    <Dependency Name="Microsoft.NETCore.DotNetHostResolver" Version="7.0.0-alpha.1.21624.1" CoherentParentDependency="Microsoft.NET.Sdk">
-      <Uri>https://github.com/dotnet/runtime</Uri>
-      <Sha>84680bf557210114ea5ca823386cd49691c4cac6</Sha>
->>>>>>> 44bf00cc
     </Dependency>
     <!-- Change blob version in GenerateLayout.targets if this is unpinned to service targeting pack -->
     <!-- No new netstandard.library planned for 3.1 timeframe at this time. -->
@@ -75,15 +48,9 @@
       <Uri>https://github.com/dotnet/core-setup</Uri>
       <Sha>7d57652f33493fa022125b7f63aad0d70c52d810</Sha>
     </Dependency>
-<<<<<<< HEAD
     <Dependency Name="Microsoft.NETCore.Platforms" Version="7.0.0-alpha.1.21623.6" CoherentParentDependency="Microsoft.NET.Sdk">
       <Uri>https://github.com/dotnet/runtime</Uri>
       <Sha>1d1226730223ccf5438e3524de60da4b9a92bc0d</Sha>
-=======
-    <Dependency Name="Microsoft.NETCore.Platforms" Version="7.0.0-alpha.1.21624.1" CoherentParentDependency="Microsoft.NET.Sdk">
-      <Uri>https://github.com/dotnet/runtime</Uri>
-      <Sha>84680bf557210114ea5ca823386cd49691c4cac6</Sha>
->>>>>>> 44bf00cc
     </Dependency>
     <Dependency Name="Microsoft.AspNetCore.App.Ref" Version="7.0.0-alpha.1.21625.1" CoherentParentDependency="Microsoft.NET.Sdk">
       <Uri>https://github.com/dotnet/aspnetcore</Uri>
@@ -132,7 +99,6 @@
       <Sha>29811f3d3a79541fa25b9f941d24ba568f37b781</Sha>
       <SourceBuild RepoName="templating" ManagedOnly="true" />
     </Dependency>
-<<<<<<< HEAD
     <Dependency Name="Microsoft.NET.Sdk" Version="7.0.100-alpha.1.21624.1">
       <Uri>https://github.com/dotnet/sdk</Uri>
       <Sha>9a1cc91cb705ff01caa665909f1ce38b6945b84c</Sha>
@@ -141,16 +107,6 @@
     <Dependency Name="Microsoft.DotNet.MSBuildSdkResolver" Version="7.0.100-alpha.1.21624.1">
       <Uri>https://github.com/dotnet/sdk</Uri>
       <Sha>9a1cc91cb705ff01caa665909f1ce38b6945b84c</Sha>
-=======
-    <Dependency Name="Microsoft.NET.Sdk" Version="7.0.100-alpha.1.21626.1">
-      <Uri>https://github.com/dotnet/sdk</Uri>
-      <Sha>d0f9531d43cb6ea29a6d06a344578da03fe163a6</Sha>
-      <SourceBuild RepoName="sdk" ManagedOnly="true" />
-    </Dependency>
-    <Dependency Name="Microsoft.DotNet.MSBuildSdkResolver" Version="7.0.100-alpha.1.21626.1">
-      <Uri>https://github.com/dotnet/sdk</Uri>
-      <Sha>d0f9531d43cb6ea29a6d06a344578da03fe163a6</Sha>
->>>>>>> 44bf00cc
     </Dependency>
     <!-- For coherency purposes, these versions should be gated by the versions of winforms and wpf routed via windowsdesktop -->
     <Dependency Name="Microsoft.Dotnet.WinForms.ProjectTemplates" Version="7.0.0-alpha.1.21622.8" CoherentParentDependency="Microsoft.WindowsDesktop.App.Runtime.win-x64">
