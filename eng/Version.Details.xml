--- conflicted
+++ resolved
@@ -1,7 +1,6 @@
 <?xml version="1.0" encoding="utf-8"?>
 <Dependencies>
   <ProductDependencies>
-<<<<<<< HEAD
     <Dependency Name="Microsoft.WindowsDesktop.App.Ref" Version="5.0.0-rc.1.20417.4" CoherentParentDependency="Microsoft.NET.Sdk">
       <Uri>https://github.com/dotnet/windowsdesktop</Uri>
       <Sha>85186023c8de8237268033cadc41d738b7f2005e</Sha>
@@ -33,39 +32,6 @@
     <Dependency Name="Microsoft.NETCore.DotNetHostResolver" Version="6.0.0-alpha.1.20513.9" CoherentParentDependency="Microsoft.NET.Sdk">
       <Uri>https://github.com/dotnet/runtime</Uri>
       <Sha>eea2256e56f32d70e3fbe72a1473a7ffd2f5c16e</Sha>
-=======
-    <Dependency Name="Microsoft.WindowsDesktop.App.Ref" Version="5.0.0" CoherentParentDependency="Microsoft.NET.Sdk">
-      <Uri>https://github.com/dotnet/windowsdesktop</Uri>
-      <Sha>5848b16d1fc803ea4892692b3b5dd9ee79955428</Sha>
-    </Dependency>
-    <Dependency Name="Microsoft.WindowsDesktop.App" Version="5.0.0-rtm.20529.4" CoherentParentDependency="Microsoft.NET.Sdk">
-      <Uri>https://github.com/dotnet/windowsdesktop</Uri>
-      <Sha>5848b16d1fc803ea4892692b3b5dd9ee79955428</Sha>
-    </Dependency>
-    <Dependency Name="Microsoft.WindowsDesktop.App.Runtime.win-x64" Version="5.0.0" CoherentParentDependency="Microsoft.NET.Sdk">
-      <Uri>https://github.com/dotnet/windowsdesktop</Uri>
-      <Sha>5848b16d1fc803ea4892692b3b5dd9ee79955428</Sha>
-    </Dependency>
-    <Dependency Name="Microsoft.NETCore.App.Ref" Version="5.0.0" CoherentParentDependency="Microsoft.NET.Sdk">
-      <Uri>https://github.com/dotnet/runtime</Uri>
-      <Sha>7ef6d50b312217d2f7c17b9697891fa8ab98a19d</Sha>
-    </Dependency>
-    <Dependency Name="Microsoft.NETCore.App.Internal" Version="5.0.0-rtm.20529.3" CoherentParentDependency="Microsoft.NET.Sdk">
-      <Uri>https://github.com/dotnet/runtime</Uri>
-      <Sha>7ef6d50b312217d2f7c17b9697891fa8ab98a19d</Sha>
-    </Dependency>
-    <Dependency Name="Microsoft.NETCore.App.Runtime.win-x64" Version="5.0.0" CoherentParentDependency="Microsoft.NET.Sdk">
-      <Uri>https://github.com/dotnet/runtime</Uri>
-      <Sha>7ef6d50b312217d2f7c17b9697891fa8ab98a19d</Sha>
-    </Dependency>
-    <Dependency Name="Microsoft.NETCore.App.Host.win-x64" Version="5.0.0" CoherentParentDependency="Microsoft.NET.Sdk">
-      <Uri>https://github.com/dotnet/runtime</Uri>
-      <Sha>7ef6d50b312217d2f7c17b9697891fa8ab98a19d</Sha>
-    </Dependency>
-    <Dependency Name="Microsoft.NETCore.DotNetHostResolver" Version="5.0.0" CoherentParentDependency="Microsoft.NET.Sdk">
-      <Uri>https://github.com/dotnet/runtime</Uri>
-      <Sha>7ef6d50b312217d2f7c17b9697891fa8ab98a19d</Sha>
->>>>>>> d027dfe9
     </Dependency>
     <!-- Change blob version in GenerateLayout.targets if this is unpinned to service targeting pack -->
     <!-- No new netstandard.library planned for 3.1 timeframe at this time. -->
@@ -73,7 +39,6 @@
       <Uri>https://github.com/dotnet/core-setup</Uri>
       <Sha>7d57652f33493fa022125b7f63aad0d70c52d810</Sha>
     </Dependency>
-<<<<<<< HEAD
     <Dependency Name="Microsoft.NETCore.Platforms" Version="6.0.0-alpha.1.20513.9" CoherentParentDependency="Microsoft.NET.Sdk">
       <Uri>https://github.com/dotnet/runtime</Uri>
       <Sha>eea2256e56f32d70e3fbe72a1473a7ffd2f5c16e</Sha>
@@ -94,6 +59,10 @@
       <Uri>https://github.com/dotnet/aspnetcore</Uri>
       <Sha>b866b765b3493c7943829ce830e509d61f958102</Sha>
     </Dependency>
+    <Dependency Name="Microsoft.EntityFrameworkCore" Version="6.0.0-alpha.1.20509.5" CoherentParentDependency="Microsoft.AspNetCore.App.Runtime.win-x64">
+      <Uri>https://github.com/dotnet/efcore</Uri>
+      <Sha>2352499b52cdfc95ddcfd81c4967e12512e00eee</Sha>
+    </Dependency>
     <Dependency Name="dotnet-dev-certs" Version="6.0.0-alpha.1.20513.8" CoherentParentDependency="Microsoft.NET.Sdk">
       <Uri>https://github.com/dotnet/aspnetcore</Uri>
       <Sha>be472db60f4711404ba5de268f7b9d4a887926f8</Sha>
@@ -105,43 +74,6 @@
     <Dependency Name="dotnet-watch" Version="6.0.0-alpha.1.20513.8" CoherentParentDependency="Microsoft.NET.Sdk">
       <Uri>https://github.com/dotnet/aspnetcore</Uri>
       <Sha>be472db60f4711404ba5de268f7b9d4a887926f8</Sha>
-=======
-    <Dependency Name="Microsoft.NETCore.Platforms" Version="5.0.0" CoherentParentDependency="Microsoft.NET.Sdk">
-      <Uri>https://github.com/dotnet/runtime</Uri>
-      <Sha>7ef6d50b312217d2f7c17b9697891fa8ab98a19d</Sha>
-    </Dependency>
-    <Dependency Name="Microsoft.AspNetCore.App.Ref" Version="5.0.0" CoherentParentDependency="Microsoft.NET.Sdk">
-      <Uri>https://github.com/dotnet/aspnetcore</Uri>
-      <Sha>80f8669450b2b79085d624f81f74c8d7ad5be089</Sha>
-    </Dependency>
-    <Dependency Name="Microsoft.AspNetCore.App.Ref.Internal" Version="5.0.0-rtm.20529.7" CoherentParentDependency="Microsoft.NET.Sdk">
-      <Uri>https://github.com/dotnet/aspnetcore</Uri>
-      <Sha>80f8669450b2b79085d624f81f74c8d7ad5be089</Sha>
-    </Dependency>
-    <Dependency Name="Microsoft.AspNetCore.App.Runtime.win-x64" Version="5.0.0" CoherentParentDependency="Microsoft.NET.Sdk">
-      <Uri>https://github.com/dotnet/aspnetcore</Uri>
-      <Sha>80f8669450b2b79085d624f81f74c8d7ad5be089</Sha>
-    </Dependency>
-    <Dependency Name="VS.Redist.Common.AspNetCore.SharedFramework.x64.5.0" Version="5.0.0-rtm.20529.7" CoherentParentDependency="Microsoft.NET.Sdk">
-      <Uri>https://github.com/dotnet/aspnetcore</Uri>
-      <Sha>80f8669450b2b79085d624f81f74c8d7ad5be089</Sha>
-    </Dependency>
-    <Dependency Name="Microsoft.EntityFrameworkCore" Version="5.0.0" CoherentParentDependency="Microsoft.AspNetCore.App.Runtime.win-x64">
-      <Uri>https://github.com/dotnet/efcore</Uri>
-      <Sha>c57d3d2083c50ed3fa746e55016ce5dc0e863e5b</Sha>
-    </Dependency>
-    <Dependency Name="dotnet-dev-certs" Version="5.0.0-rtm.20529.7" CoherentParentDependency="Microsoft.NET.Sdk">
-      <Uri>https://github.com/dotnet/aspnetcore</Uri>
-      <Sha>80f8669450b2b79085d624f81f74c8d7ad5be089</Sha>
-    </Dependency>
-    <Dependency Name="dotnet-user-secrets" Version="5.0.0-rtm.20529.7" CoherentParentDependency="Microsoft.NET.Sdk">
-      <Uri>https://github.com/dotnet/aspnetcore</Uri>
-      <Sha>80f8669450b2b79085d624f81f74c8d7ad5be089</Sha>
-    </Dependency>
-    <Dependency Name="dotnet-watch" Version="5.0.0-rtm.20529.7" CoherentParentDependency="Microsoft.NET.Sdk">
-      <Uri>https://github.com/dotnet/aspnetcore</Uri>
-      <Sha>80f8669450b2b79085d624f81f74c8d7ad5be089</Sha>
->>>>>>> d027dfe9
     </Dependency>
     <Dependency Name="Microsoft.DotNet.Test.ProjectTemplates.2.1" Version="1.0.2-beta4.20420.1">
       <Uri>https://github.com/dotnet/test-templates</Uri>
@@ -151,7 +83,6 @@
       <Uri>https://github.com/dotnet/test-templates</Uri>
       <Sha>a2b05d8171915c69ad97ab5d49bbb07d2c780a67</Sha>
     </Dependency>
-<<<<<<< HEAD
     <Dependency Name="Microsoft.DotNet.Common.ItemTemplates" Version="6.0.0-alpha.1.20514.1" CoherentParentDependency="Microsoft.NET.Sdk">
       <Uri>https://github.com/dotnet/templating</Uri>
       <Sha>b930c7c022425a92b0f153728bfee1df9d354477</Sha>
@@ -172,34 +103,11 @@
     <Dependency Name="Microsoft.DotNet.Wpf.ProjectTemplates" Version="5.0.0-rc.1.20417.3" CoherentParentDependency="Microsoft.WindowsDesktop.App.Runtime.win-x64">
       <Uri>https://github.com/dotnet/wpf</Uri>
       <Sha>b91ba697c48bc7825580e3c7fa09c5c3781c3788</Sha>
-=======
-    <Dependency Name="Microsoft.DotNet.Common.ItemTemplates" Version="5.0.0" CoherentParentDependency="Microsoft.NET.Sdk">
-      <Uri>https://github.com/dotnet/templating</Uri>
-      <Sha>31980633108a1bef00c798136fcd30a873c90fa3</Sha>
-    </Dependency>
-    <Dependency Name="Microsoft.NET.Sdk" Version="5.0.100-rtm.20529.6">
-      <Uri>https://github.com/dotnet/sdk</Uri>
-      <Sha>fdde04590a08dfb7d68af90c292efc9cac96aa81</Sha>
-    </Dependency>
-    <Dependency Name="Microsoft.DotNet.MSBuildSdkResolver" Version="5.0.100-rtm.20529.6">
-      <Uri>https://github.com/dotnet/sdk</Uri>
-      <Sha>fdde04590a08dfb7d68af90c292efc9cac96aa81</Sha>
-    </Dependency>
-    <!-- For coherency purposes, these versions should be gated by the versions of winforms and wpf routed via windowsdesktop -->
-    <Dependency Name="Microsoft.Dotnet.WinForms.ProjectTemplates" Version="5.0.0-rtm.20529.3" CoherentParentDependency="Microsoft.WindowsDesktop.App.Runtime.win-x64">
-      <Uri>https://github.com/dotnet/winforms</Uri>
-      <Sha>7d4355bb5f5c1f98ded2fb0497f8795cd1b0305f</Sha>
-    </Dependency>
-    <Dependency Name="Microsoft.DotNet.Wpf.ProjectTemplates" Version="5.0.0-rtm.20529.5" CoherentParentDependency="Microsoft.WindowsDesktop.App.Runtime.win-x64">
-      <Uri>https://github.com/dotnet/wpf</Uri>
-      <Sha>61553660e51cd7fe9a733d6cdbc20e537710b8a8</Sha>
->>>>>>> d027dfe9
     </Dependency>
     <Dependency Name="Microsoft.FSharp.Compiler" Version="11.0.0-beta.20507.4" CoherentParentDependency="Microsoft.NET.Sdk">
       <Uri>https://github.com/dotnet/fsharp</Uri>
       <Sha>da6be68280c89131cdba2045525b80890401defd</Sha>
     </Dependency>
-<<<<<<< HEAD
     <Dependency Name="Microsoft.NET.Test.Sdk" Version="16.9.0-preview-20201013-01" CoherentParentDependency="Microsoft.NET.Sdk">
       <Uri>https://github.com/microsoft/vstest</Uri>
       <Sha>d834b9b8c4337438622cb7b7d77f1520b479cb88</Sha>
@@ -220,31 +128,9 @@
     <Dependency Name="NuGet.Build.Tasks" Version="5.8.0-rc.6860" CoherentParentDependency="Microsoft.NET.Sdk">
       <Uri>https://github.com/NuGet/NuGet.Client</Uri>
       <Sha>2582e3e232c7f8b0834509d39b8e0cca2bc57e21</Sha>
-=======
-    <Dependency Name="Microsoft.NET.Test.Sdk" Version="16.8.0-release-20201022-02" CoherentParentDependency="Microsoft.NET.Sdk">
-      <Uri>https://github.com/microsoft/vstest</Uri>
-      <Sha>b195e2589980861425b331e73a859252c3f2b71a</Sha>
-    </Dependency>
-    <Dependency Name="Microsoft.NET.ILLink.Tasks" Version="5.0.0-rtm.20513.1" CoherentParentDependency="Microsoft.NET.Sdk">
-      <Uri>https://github.com/mono/linker</Uri>
-      <Sha>e792d61a0ead2f6422b4c9af651c1128d978d454</Sha>
-      <RepoName>linker</RepoName>
-    </Dependency>
-    <Dependency Name="Microsoft.Net.Compilers.Toolset" Version="3.8.0-5.20519.18" CoherentParentDependency="Microsoft.NET.Sdk">
-      <Uri>https://github.com/dotnet/roslyn</Uri>
-      <Sha>4c195c3ac1974edcefa76774d7a59a2350ec55fa</Sha>
-    </Dependency>
-    <Dependency Name="Microsoft.Build" Version="16.8.0" CoherentParentDependency="Microsoft.NET.Sdk">
-      <Uri>https://github.com/dotnet/msbuild</Uri>
-      <Sha>126527ff107ae93fed10af675506c56d046aa5a3</Sha>
-    </Dependency>
-    <Dependency Name="NuGet.Build.Tasks" Version="5.8.0-rc.6930" CoherentParentDependency="Microsoft.NET.Sdk">
-      <Uri>https://github.com/NuGet/NuGet.Client</Uri>
-      <Sha>830c8be45dbbccd411ecf6080abff0c2c98079cf</Sha>
->>>>>>> d027dfe9
     </Dependency>
     <Dependency Name="Microsoft.DotNet.Cli.CommandLine" Version="1.0.0-preview.19208.1" CoherentParentDependency="Microsoft.NET.Sdk">
-      <Uri>https://github.com/dotnet/CliCommandLineParser</Uri>
+      <Uri>https://github.com/dotnet/cliCommandLineParser</Uri>
       <Sha>0e89c2116ad28e404ba56c14d1c3f938caa25a01</Sha>
     </Dependency>
     <Dependency Name="Microsoft.ApplicationInsights" Version="2.0.0">
@@ -258,7 +144,6 @@
     </Dependency>
   </ProductDependencies>
   <ToolsetDependencies>
-<<<<<<< HEAD
     <Dependency Name="Microsoft.DotNet.Arcade.Sdk" Version="6.0.0-beta.20527.10">
       <Uri>https://github.com/dotnet/arcade</Uri>
       <Sha>51f14c7da74e5c3d2ce0bab077461da399333896</Sha>
@@ -266,21 +151,11 @@
     <Dependency Name="Microsoft.DotNet.Build.Tasks.Installers" Version="6.0.0-beta.20527.10">
       <Uri>https://github.com/dotnet/arcade</Uri>
       <Sha>51f14c7da74e5c3d2ce0bab077461da399333896</Sha>
-=======
-    <Dependency Name="Microsoft.DotNet.Arcade.Sdk" Version="5.0.0-beta.20510.1">
-      <Uri>https://github.com/dotnet/arcade</Uri>
-      <Sha>6813f5aa511a7a4498fa217a54219b5704a01f83</Sha>
-    </Dependency>
-    <Dependency Name="Microsoft.DotNet.Build.Tasks.Installers" Version="5.0.0-beta.20510.1">
-      <Uri>https://github.com/dotnet/arcade</Uri>
-      <Sha>6813f5aa511a7a4498fa217a54219b5704a01f83</Sha>
->>>>>>> d027dfe9
     </Dependency>
     <Dependency Name="Private.SourceBuild.ReferencePackages" Version="1.0.0-beta.20217.1">
       <Uri>https://github.com/dotnet/source-build-reference-packages</Uri>
       <Sha>639aeb4d76c8b1a6226bf7c4edb34fbdae30e6e1</Sha>
     </Dependency>
-<<<<<<< HEAD
     <Dependency Name="Microsoft.SourceLink.GitHub" Version="1.1.0-beta-20526-01" CoherentParentDependency="Microsoft.DotNet.Arcade.Sdk">
       <Uri>https://github.com/dotnet/sourcelink</Uri>
       <Sha>67c1d9bced36779dbe8c11cf2d5afd13e7b06785</Sha>
@@ -288,15 +163,6 @@
     <Dependency Name="XliffTasks" Version="1.0.0-beta.20520.1" CoherentParentDependency="Microsoft.DotNet.Arcade.Sdk">
       <Uri>https://github.com/dotnet/xliff-tasks</Uri>
       <Sha>3d4f8ba0950b6284c1ec3ad674eade92916f9796</Sha>
-=======
-    <Dependency Name="Microsoft.SourceLink.GitHub" Version="1.1.0-beta-20476-01" CoherentParentDependency="Microsoft.DotNet.Arcade.Sdk">
-      <Uri>https://github.com/dotnet/sourcelink</Uri>
-      <Sha>81357f3e90241d3b262289b1ffa285c9ba51d335</Sha>
-    </Dependency>
-    <Dependency Name="XliffTasks" Version="1.0.0-beta.20502.2" CoherentParentDependency="Microsoft.DotNet.Arcade.Sdk">
-      <Uri>https://github.com/dotnet/xliff-tasks</Uri>
-      <Sha>d2bec3a64076f8463de4756913712badfce0a01d</Sha>
->>>>>>> d027dfe9
     </Dependency>
   </ToolsetDependencies>
 </Dependencies>