<!DOCTYPE html>
<html lang="en">
    <head>
        <meta charset="utf-8" />
    </head>
    <body>
        <div align="left" style="font-family: Helvetica;padding-left:10px">
            <p>The following was installed at /usr/local/share/dotnet</h2>
                <ul>
<<<<<<< HEAD
                    <li>.NET Core SDK 2.1.104</li>
=======
                    <li>.NET Core SDK 2.1.200</li>
>>>>>>> dc62e50c
                    <li>.NET Core Runtime 2.0.6</li>
                    <li>Runtime Package Store</li>
                </ul>
        </div>
        <br>
        <div align="left" style="font-family: Helvetica;padding-left:10px">
            <p>This product collects usage data</h2>
                <ul>
                    <li><a href="https://aka.ms/dotnet-cli-telemetry">More information and opt-out</a></li>
                </ul>
        </div>
        <br>
        <div align="left" style="font-family: Helvetica">
            <h2 style="padding-left:10px"> Resources </h2>
            <ul>
                <li><a href="https://aka.ms/dotnet-docs">Core Documentation</a></li>
                <li><a href="https://aka.ms/dotnet-cli-docs">SDK Documentation</a></li>
                <li><a href="https://aka.ms/20-p2-rel-notes">Release Notes</a></li>
                <li><a href="https://aka.ms/dotnet-tutorials">Tutorials</a></li>
            </ul>
        </div>
    </body>
</html><|MERGE_RESOLUTION|>--- conflicted
+++ resolved
@@ -7,11 +7,7 @@
         <div align="left" style="font-family: Helvetica;padding-left:10px">
             <p>The following was installed at /usr/local/share/dotnet</h2>
                 <ul>
-<<<<<<< HEAD
-                    <li>.NET Core SDK 2.1.104</li>
-=======
                     <li>.NET Core SDK 2.1.200</li>
->>>>>>> dc62e50c
                     <li>.NET Core Runtime 2.0.6</li>
                     <li>Runtime Package Store</li>
                 </ul>
