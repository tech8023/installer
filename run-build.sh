#!/bin/bash
#
# Copyright (c) .NET Foundation and contributors. All rights reserved.
# Licensed under the MIT license. See LICENSE file in the project root for full license information.
#

set -e

SOURCE="${BASH_SOURCE[0]}"
while [ -h "$SOURCE" ]; do # resolve $SOURCE until the file is no longer a symlink
  DIR="$( cd -P "$( dirname "$SOURCE" )" && pwd )"
  SOURCE="$(readlink "$SOURCE")"
  [[ "$SOURCE" != /* ]] && SOURCE="$DIR/$SOURCE" # if $SOURCE was a relative symlink, we need to resolve it relative to the path where the symlink file was located
done
DIR="$( cd -P "$( dirname "$SOURCE" )" && pwd )"
REPOROOT="$DIR"

ARCHITECTURE="x64"

source "$REPOROOT/eng/_prettyprint.sh"

LINUX_PORTABLE_INSTALL_ARGS=
CUSTOM_BUILD_ARGS=

# Set nuget package cache under the repo
[ -z $NUGET_PACKAGES ] && export NUGET_PACKAGES="$REPOROOT/.nuget/packages"

# Set max number of files open, helps avoid errors during NuGet restore
<<<<<<< HEAD
=======
# See https://github.com/dotnet/core-eng/issues/14808
>>>>>>> 0527f050
ulimit -n 16384

args=( )

while [[ $# > 0 ]]; do
    lowerI="$(echo $1 | awk '{print tolower($0)}')"
    case $lowerI in
        -a|--architecture)
            ARCHITECTURE="$2"
            args+=("/p:Architecture=$ARCHITECTURE")
            shift
            ;;
        --runtime-id)
            args+=("/p:Rid=\"$2\"")
            shift
            ;;
        --linux-portable)
            args+=("/p:Rid=linux-x64 /p:OSName=\"linux\" /p:IslinuxPortable=\"true\"")
            ;;
        --pgoInstrument)
            args+=("/p:PgoInstrument=true")
            ;;
        --help)
            echo "Usage: $0 [--configuration <CONFIGURATION>] [--architecture <ARCHITECTURE>] [--docker <IMAGENAME>] [--help]"
            echo ""
            echo "Options:"
            echo "  --configuration <CONFIGURATION>     Build the specified Configuration (Debug or Release, default: Debug)"
            echo "  --architecture <ARCHITECTURE>       Build the specified architecture (x64, arm or arm64 , default: x64)"
            echo "  --docker <IMAGENAME>                Build in Docker using the Dockerfile located in scripts/docker/IMAGENAME"
            echo "  --help                              Display this help message"
            exit 0
            ;;
        *)
            args+=("$1")
            ;;
    esac

    shift
done

. "$REPOROOT/eng/common/build.sh" --build --restore "${args[@]}"<|MERGE_RESOLUTION|>--- conflicted
+++ resolved
@@ -26,10 +26,7 @@
 [ -z $NUGET_PACKAGES ] && export NUGET_PACKAGES="$REPOROOT/.nuget/packages"
 
 # Set max number of files open, helps avoid errors during NuGet restore
-<<<<<<< HEAD
-=======
 # See https://github.com/dotnet/core-eng/issues/14808
->>>>>>> 0527f050
 ulimit -n 16384
 
 args=( )
