--- conflicted
+++ resolved
@@ -150,12 +150,8 @@
 export DOTNET_MULTILEVEL_LOOKUP=0
 
 # Install a stage 0
-<<<<<<< HEAD
-curl -sSL "https://dot.net/v1/dotnet-install.sh" | bash /dev/stdin --channel "release/2.0.0" --install-dir "$DOTNET_INSTALL_DIR" --architecture "$ARCHITECTURE" $LINUX_PORTABLE_INSTALL_ARGS
-=======
 if [ -z "$DOTNET_TOOL_DIR" ]; then
-    (set -x ; "$REPOROOT/scripts/obtain/dotnet-install.sh" --channel "release/2.0.0" --install-dir "$DOTNET_INSTALL_DIR" --architecture "$ARCHITECTURE" $LINUX_PORTABLE_INSTALL_ARGS)
->>>>>>> 686d1b71
+    curl -sSL "https://dot.net/v1/dotnet-install.sh" | bash /dev/stdin --channel "release/2.0.0" --install-dir "$DOTNET_INSTALL_DIR" --architecture "$ARCHITECTURE" $LINUX_PORTABLE_INSTALL_ARGS
 
     EXIT_CODE=$?
     if [ $EXIT_CODE != 0 ]; then
