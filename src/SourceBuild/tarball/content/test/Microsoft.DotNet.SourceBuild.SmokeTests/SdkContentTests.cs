// Licensed to the .NET Foundation under one or more agreements.
// The .NET Foundation licenses this file to you under the MIT license.
// See the LICENSE file in the project root for more information.

using System;
using System.Collections.Generic;
using System.IO;
using System.Linq;
using System.Text.RegularExpressions;
using Xunit.Abstractions;

namespace Microsoft.DotNet.SourceBuild.SmokeTests;

public class SdkContentTests : SmokeTests
{
    public SdkContentTests(ITestOutputHelper outputHelper) : base(outputHelper) { }

    /// <Summary>
    /// Verifies the file layout of the source built sdk tarball to the Microsoft build.
    /// The differences are captured in baselines/MsftToSbSdkDiff.txt.
    /// Version numbers that appear in paths are compared but are stripped from the baseline.
    /// This makes the baseline durable between releases.  This does mean however, entries
    /// in the baseline may appear identical if the diff is version specific.
    /// </Summary>
    [SkippableFact(new[] { Config.MsftSdkTarballPathEnv, Config.SdkTarballPathEnv }, skipOnNullOrWhiteSpace: true)]
    public void CompareMsftToSb()
    {
        const string msftFileListingFileName = "msftSdkFiles.txt";
        const string sbFileListingFileName = "sbSdkFiles.txt";
        WriteTarballFileList(Config.MsftSdkTarballPath, msftFileListingFileName);
        WriteTarballFileList(Config.SdkTarballPath, sbFileListingFileName);

        string diff = BaselineHelper.DiffFiles(msftFileListingFileName, sbFileListingFileName, OutputHelper);
        diff = BaselineHelper.RemoveVersions(diff);
        diff = RemoveDiffMarkers(diff);
<<<<<<< HEAD
        diff = RemoveRids(diff);
=======
        diff = BaselineHelper.RemoveRids(diff);
>>>>>>> 9d2f43f3
        BaselineHelper.CompareContents("MsftToSbSdk.diff", diff, OutputHelper, Config.WarnOnSdkContentDiffs);
    }

    private void WriteTarballFileList(string? tarballPath, string outputFileName)
    {
        if (!File.Exists(tarballPath))
        {
            throw new InvalidOperationException($"Tarball path '{tarballPath}' does not exist.");
        }

        string fileListing = ExecuteHelper.ExecuteProcessValidateExitCode("tar", $"tf {tarballPath}", OutputHelper);
        IEnumerable<string> files = fileListing.Split(Environment.NewLine).OrderBy(path => path);
        File.WriteAllLines(outputFileName, files);
    }

    private static string RemoveDiffMarkers(string source)
    {
        Regex indexRegex = new("^index .*", RegexOptions.Multiline);
        string result = indexRegex.Replace(source, "index ------------");

        Regex diffSegmentRegex = new("^@@ .* @@", RegexOptions.Multiline);
        return diffSegmentRegex.Replace(result, "@@ ------------ @@");
    }
}<|MERGE_RESOLUTION|>--- conflicted
+++ resolved
@@ -33,11 +33,7 @@
         string diff = BaselineHelper.DiffFiles(msftFileListingFileName, sbFileListingFileName, OutputHelper);
         diff = BaselineHelper.RemoveVersions(diff);
         diff = RemoveDiffMarkers(diff);
-<<<<<<< HEAD
-        diff = RemoveRids(diff);
-=======
         diff = BaselineHelper.RemoveRids(diff);
->>>>>>> 9d2f43f3
         BaselineHelper.CompareContents("MsftToSbSdk.diff", diff, OutputHelper, Config.WarnOnSdkContentDiffs);
     }
 
