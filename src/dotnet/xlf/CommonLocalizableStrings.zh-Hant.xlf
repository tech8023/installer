﻿<?xml version="1.0" encoding="utf-8"?>
<xliff xmlns="urn:oasis:names:tc:xliff:document:1.2" xmlns:xsi="http://www.w3.org/2001/XMLSchema-instance" version="1.2" xsi:schemaLocation="urn:oasis:names:tc:xliff:document:1.2 xliff-core-1.2-transitional.xsd">
  <file datatype="xml" source-language="en" target-language="zh-Hant" original="../CommonLocalizableStrings.resx">
    <body>
      <trans-unit id="CouldNotFindAnyProjectInDirectory">
        <source>Could not find any project in `{0}`.</source>
        <target state="translated">在 `{0}` 中找不到任何專案。</target>
        <note />
      </trans-unit>
      <trans-unit id="MoreThanOneProjectInDirectory">
        <source>Found more than one project in `{0}`. Please specify which one to use.</source>
        <target state="translated">在 `{0}` 中找到多個專案。請指定要使用的專案。</target>
        <note />
      </trans-unit>
      <trans-unit id="ProjectAlreadyHasAreference">
        <source>Project already has a reference to `{0}`.</source>
        <target state="translated">專案已經有 `{0}` 的參考。</target>
        <note />
      </trans-unit>
      <trans-unit id="ProjectReferenceCouldNotBeFound">
        <source>Project reference `{0}` could not be found.</source>
        <target state="translated">找不到專案參考 `{0}`。</target>
        <note />
      </trans-unit>
      <trans-unit id="ProjectReferenceRemoved">
        <source>Project reference `{0}` removed.</source>
        <target state="translated">專案參考 `{0}` 已移除。</target>
        <note />
      </trans-unit>
      <trans-unit id="Project">
        <source>Project</source>
        <target state="translated">專案</target>
        <note />
      </trans-unit>
      <trans-unit id="ProjectFile">
        <source>Project file</source>
        <target state="translated">專案檔</target>
        <note />
      </trans-unit>
      <trans-unit id="Reference">
        <source>Reference</source>
        <target state="translated">參考</target>
        <note />
      </trans-unit>
      <trans-unit id="ProjectReference">
        <source>Project reference</source>
        <target state="translated">專案參考</target>
        <note />
      </trans-unit>
      <trans-unit id="PackageReference">
        <source>Package reference</source>
        <target state="translated">套件參考</target>
        <note />
      </trans-unit>
      <trans-unit id="P2P">
        <source>Project to Project</source>
        <target state="translated">專案對專案</target>
        <note />
      </trans-unit>
      <trans-unit id="P2PReference">
        <source>Project to Project reference</source>
        <target state="translated">專案對專案參考</target>
        <note />
      </trans-unit>
      <trans-unit id="Package">
        <source>Package</source>
        <target state="translated">套件</target>
        <note />
      </trans-unit>
      <trans-unit id="Solution">
        <source>Solution</source>
        <target state="translated">解決方案</target>
        <note />
      </trans-unit>
      <trans-unit id="SolutionFile">
        <source>Solution file</source>
        <target state="translated">方案檔</target>
        <note />
      </trans-unit>
      <trans-unit id="Executable">
        <source>Executable</source>
        <target state="translated">可執行檔</target>
        <note />
      </trans-unit>
      <trans-unit id="Library">
        <source>Library</source>
        <target state="translated">程式庫</target>
        <note />
      </trans-unit>
      <trans-unit id="Program">
        <source>Program</source>
        <target state="translated">程式</target>
        <note />
      </trans-unit>
      <trans-unit id="Application">
        <source>Application</source>
        <target state="translated">應用程式</target>
        <note />
      </trans-unit>
      <trans-unit id="ReferenceAddedToTheProject">
        <source>Reference `{0}` added to the project.</source>
        <target state="translated">參考 `{0}` 已新增至專案。</target>
        <note />
      </trans-unit>
      <trans-unit id="Add">
        <source>Add</source>
        <target state="translated">新增</target>
        <note />
      </trans-unit>
      <trans-unit id="Remove">
        <source>Remove</source>
        <target state="translated">移除</target>
        <note />
      </trans-unit>
      <trans-unit id="Delete">
        <source>Delete</source>
        <target state="translated">刪除</target>
        <note />
      </trans-unit>
      <trans-unit id="Update">
        <source>Update</source>
        <target state="translated">更新</target>
        <note />
      </trans-unit>
      <trans-unit id="New">
        <source>New</source>
        <target state="translated">新增</target>
        <note />
      </trans-unit>
      <trans-unit id="List">
        <source>List</source>
        <target state="translated">列出</target>
        <note />
      </trans-unit>
      <trans-unit id="Load">
        <source>Load</source>
        <target state="translated">載入</target>
        <note />
      </trans-unit>
      <trans-unit id="Save">
        <source>Save</source>
        <target state="translated">[儲存]</target>
        <note />
      </trans-unit>
      <trans-unit id="Find">
        <source>Find</source>
        <target state="translated">尋找</target>
        <note />
      </trans-unit>
      <trans-unit id="Error">
        <source>Error</source>
        <target state="translated">錯誤</target>
        <note />
      </trans-unit>
      <trans-unit id="Warning">
        <source>Warning</source>
        <target state="translated">警告</target>
        <note />
      </trans-unit>
      <trans-unit id="File">
        <source>File</source>
        <target state="translated">檔案</target>
        <note />
      </trans-unit>
      <trans-unit id="Directory">
        <source>Directory</source>
        <target state="translated">目錄</target>
        <note />
      </trans-unit>
      <trans-unit id="Type">
        <source>Type</source>
        <target state="translated">類型</target>
        <note />
      </trans-unit>
      <trans-unit id="Value">
        <source>Value</source>
        <target state="translated">值</target>
        <note />
      </trans-unit>
      <trans-unit id="Group">
        <source>Group</source>
        <target state="translated">群組</target>
        <note />
      </trans-unit>
      <trans-unit id="XAddedToY">
        <source>{0} added to {1}.</source>
        <target state="translated">{0} 已新增至 {1}。</target>
        <note />
      </trans-unit>
      <trans-unit id="XRemovedFromY">
        <source>{0} removed from {1}.</source>
        <target state="translated">{0} 已從 {1} 移除。</target>
        <note />
      </trans-unit>
      <trans-unit id="XDeletedFromY">
        <source>{0} deleted from {1}.</source>
        <target state="translated">{0} 已從 {1} 刪除。</target>
        <note />
      </trans-unit>
      <trans-unit id="XSuccessfullyUpdated">
        <source>{0} successfully updated.</source>
        <target state="translated">{0} 已成功更新。</target>
        <note />
      </trans-unit>
      <trans-unit id="XIsInvalid">
        <source>{0} is invalid.</source>
        <target state="translated">{0} 無效。</target>
        <note />
      </trans-unit>
      <trans-unit id="XYFoundButInvalid">
        <source>{0} `{1}` found but is invalid.</source>
        <target state="translated">找到 {0} `{1}` 但無效。</target>
        <note />
      </trans-unit>
      <trans-unit id="XFoundButInvalid">
        <source>`{0}` found but is invalid.</source>
        <target state="translated">找到 `{0}` 但無效。</target>
        <note />
      </trans-unit>
      <trans-unit id="OperationInvalid">
        <source>Operation is invalid.</source>
        <target state="translated">作業無效。</target>
        <note />
      </trans-unit>
      <trans-unit id="OperationXInvalid">
        <source>Operation {0} is invalid.</source>
        <target state="translated">作業 {0} 無效。</target>
        <note />
      </trans-unit>
      <trans-unit id="XNotFound">
        <source>{0} not found.</source>
        <target state="translated">找不到 {0}。</target>
        <note />
      </trans-unit>
      <trans-unit id="XOrYNotFound">
        <source>{0} or {1} not found.</source>
        <target state="translated">找不到 {0} 或 {1}。</target>
        <note />
      </trans-unit>
      <trans-unit id="XOrYNotFoundInZ">
        <source>{0} or {1} not found in `{2}`.</source>
        <target state="translated">在 `{2}` 中找不到 {0} 或 {1}。</target>
        <note />
      </trans-unit>
      <trans-unit id="FileNotFound">
        <source>File `{0}` not found.</source>
        <target state="translated">找不到檔案 `{0}`。</target>
        <note />
      </trans-unit>
      <trans-unit id="XDoesNotExist">
        <source>{0} does not exist.</source>
        <target state="translated">{0} 不存在。</target>
        <note />
      </trans-unit>
      <trans-unit id="XYDoesNotExist">
        <source>{0} `{1}` does not exist.</source>
        <target state="translated">{0} `{1}` 不存在。</target>
        <note />
      </trans-unit>
      <trans-unit id="MoreThanOneXFound">
        <source>More than one {0} found.</source>
        <target state="translated">找到多個 {0}。</target>
        <note />
      </trans-unit>
      <trans-unit id="XAlreadyContainsY">
        <source>{0} already contains {1}.</source>
        <target state="translated">{0} 已經包含 {1}。</target>
        <note />
      </trans-unit>
      <trans-unit id="XAlreadyContainsYZ">
        <source>{0} already contains {1} `{2}`.</source>
        <target state="translated">{0} 已經包含 {1} `{2}`。</target>
        <note />
      </trans-unit>
      <trans-unit id="XAlreadyHasY">
        <source>{0} already has {1}.</source>
        <target state="translated">{0} 已經有 {1}。</target>
        <note />
      </trans-unit>
      <trans-unit id="XAlreadyHasYZ">
        <source>{0} already has {1} `{2}`.</source>
        <target state="translated">{0} 已經有 {1} `{2}`。</target>
        <note />
      </trans-unit>
      <trans-unit id="XWasNotExpected">
        <source>{0} was not expected.</source>
        <target state="translated">未預期是 {0}。</target>
        <note />
      </trans-unit>
      <trans-unit id="XNotProvided">
        <source>{0} not provided.</source>
        <target state="translated">未提供 {0}。</target>
        <note />
      </trans-unit>
      <trans-unit id="SpecifyAtLeastOne">
        <source>Please specify at least one {0}.</source>
        <target state="translated">請至少指定一個 {0}。</target>
        <note />
      </trans-unit>
      <trans-unit id="CouldNotConnectWithTheServer">
        <source>Could not connect with the server.</source>
        <target state="translated">無法與伺服器連線。</target>
        <note />
      </trans-unit>
      <trans-unit id="RequiredArgumentIsInvalid">
        <source>Required argument {0} is invalid.</source>
        <target state="translated">必要引數 {0} 無效。</target>
        <note />
      </trans-unit>
      <trans-unit id="OptionIsInvalid">
        <source>Option {0} is invalid.</source>
        <target state="translated">選項 {0} 無效。</target>
        <note />
      </trans-unit>
      <trans-unit id="ArgumentIsInvalid">
        <source>Argument {0} is invalid.</source>
        <target state="translated">引數 {0} 無效。</target>
        <note />
      </trans-unit>
      <trans-unit id="RequiredArgumentNotPassed">
        <source>Required argument {0} was not provided.</source>
        <target state="translated">未提供必要引數 {0}。</target>
        <note />
      </trans-unit>
      <trans-unit id="CouldNotFindProjectOrDirectory">
        <source>Could not find project or directory `{0}`.</source>
        <target state="translated">找不到專案或目錄 `{0}`。</target>
        <note />
      </trans-unit>
      <trans-unit id="FoundInvalidProject">
        <source>Found a project `{0}` but it is invalid.</source>
        <target state="translated">找到專案 `{0}` 但無效。</target>
        <note />
      </trans-unit>
      <trans-unit id="InvalidProject">
        <source>Invalid project `{0}`.</source>
        <target state="translated">專案 `{0}` 無效。</target>
        <note />
      </trans-unit>
      <trans-unit id="CouldNotFindSolutionIn">
        <source>Specified solution file {0} does not exist, or there is no solution file in the directory.</source>
        <target state="translated">指定的方案檔 {0} 不存在，或目錄中沒有方案檔。</target>
        <note />
      </trans-unit>
      <trans-unit id="CouldNotFindSolutionOrDirectory">
        <source>Could not find solution or directory `{0}`.</source>
        <target state="translated">找不到解決方案或目錄 `{0}`。</target>
        <note />
      </trans-unit>
      <trans-unit id="SolutionDoesNotExist">
        <source>Specified solution file {0} does not exist, or there is no solution file in the directory.</source>
        <target state="translated">指定的方案檔 {0} 不存在，或目錄中沒有方案檔。</target>
        <note />
      </trans-unit>
      <trans-unit id="ReferenceIsInvalid">
        <source>Reference `{0}` is invalid.</source>
        <target state="translated">參考 `{0}` 無效。</target>
        <note />
      </trans-unit>
      <trans-unit id="SpecifyAtLeastOneReferenceToAdd">
        <source>You must specify at least one reference to add.</source>
        <target state="translated">您必須指定至少一個要新增的參考。</target>
        <note />
      </trans-unit>
      <trans-unit id="PackageReferenceDoesNotExist">
        <source>Package reference `{0}` does not exist.</source>
        <target state="translated">套件參考 `{0}` 不存在。</target>
        <note />
      </trans-unit>
      <trans-unit id="PackageReferenceIsInvalid">
        <source>Package reference `{0}` is invalid.</source>
        <target state="translated">套件參考 `{0}` 無效。</target>
        <note />
      </trans-unit>
      <trans-unit id="SpecifyAtLeastOnePackageReferenceToAdd">
        <source>You must specify at least one package to add.</source>
        <target state="translated">您必須指定至少一個要新增的套件。</target>
        <note />
      </trans-unit>
      <trans-unit id="PackageReferenceAddedToTheProject">
        <source>Package reference `{0}` added to the project.</source>
        <target state="translated">套件參考 `{0}` 已新增至專案。</target>
        <note />
      </trans-unit>
      <trans-unit id="ProjectAlreadyHasAPackageReference">
        <source>Project {0} already has a reference `{1}`.</source>
        <target state="translated">專案 {0} 已經有參考 `{1}`。</target>
        <note />
      </trans-unit>
      <trans-unit id="PleaseSpecifyVersion">
        <source>Please specify a version of the package.</source>
        <target state="translated">請指定套件的版本。</target>
        <note />
      </trans-unit>
      <trans-unit id="ProjectDoesNotExist">
        <source>Project `{0}` does not exist.</source>
        <target state="translated">專案 `{0}` 不存在。</target>
        <note />
      </trans-unit>
      <trans-unit id="ProjectIsInvalid">
        <source>Project `{0}` is invalid.</source>
        <target state="translated">專案 `{0}` 無效。</target>
        <note />
      </trans-unit>
      <trans-unit id="SpecifyAtLeastOneProjectToAdd">
        <source>You must specify at least one project to add.</source>
        <target state="translated">您必須指定至少一個要新增的專案。</target>
        <note />
      </trans-unit>
      <trans-unit id="ProjectAddedToTheSolution">
        <source>Project `{0}` added to the solution.</source>
        <target state="translated">專案 `{0}` 已新增至解決方案。</target>
        <note />
      </trans-unit>
      <trans-unit id="ReferenceNotFoundInTheProject">
        <source>Specified reference {0} does not exist in project {1}.</source>
        <target state="translated">指定的參考 {0} 不存在於專案 {1}。</target>
        <note />
      </trans-unit>
      <trans-unit id="ReferenceRemoved">
        <source>Reference `{0}` deleted from the project.</source>
        <target state="translated">參考 `{0}` 已從專案刪除。</target>
        <note />
      </trans-unit>
      <trans-unit id="SpecifyAtLeastOneReferenceToRemove">
        <source>You must specify at least one reference to remove.</source>
        <target state="translated">您必須指定至少一個要刪除的參考。</target>
        <note />
      </trans-unit>
      <trans-unit id="ReferenceDeleted">
        <source>Reference `{0}` deleted.</source>
        <target state="translated">參考 `{0}` 已刪除。</target>
        <note />
      </trans-unit>
      <trans-unit id="PackageReferenceNotFoundInTheProject">
        <source>Package reference `{0}` could not be found in the project.</source>
        <target state="translated">在專案中找不到套件參考 `{0}`。</target>
        <note />
      </trans-unit>
      <trans-unit id="PackageReferenceRemoved">
        <source>Reference `{0}` deleted from the project.</source>
        <target state="translated">參考 `{0}` 已從專案刪除。</target>
        <note />
      </trans-unit>
      <trans-unit id="SpecifyAtLeastOnePackageReferenceToRemove">
        <source>You must specify at least one package reference to remove.</source>
        <target state="translated">您必須指定至少一個要移除的套件參考。</target>
        <note />
      </trans-unit>
      <trans-unit id="PackageReferenceDeleted">
        <source>Package reference `{0}` deleted.</source>
        <target state="translated">套件參考 `{0}` 已刪除。</target>
        <note />
      </trans-unit>
      <trans-unit id="ProjectNotFoundInTheSolution">
        <source>Project `{0}` could not be found in the solution.</source>
        <target state="translated">在解決方案中找不到專案 `{0}`。</target>
        <note />
      </trans-unit>
      <trans-unit id="ProjectRemoved">
        <source>Project `{0}` removed from solution.</source>
        <target state="translated">專案 `{0}` 已從解決方案移除。</target>
        <note />
      </trans-unit>
      <trans-unit id="SpecifyAtLeastOneProjectToRemove">
        <source>You must specify at least one project to remove.</source>
        <target state="translated">您必須至少指定一個要移除的專案。</target>
        <note />
      </trans-unit>
      <trans-unit id="ProjectDeleted">
        <source>Project `{0}` deleted from solution.</source>
        <target state="translated">專案 `{0}` 已從解決方案刪除。</target>
        <note />
      </trans-unit>
      <trans-unit id="NoReferencesFound">
        <source>There are no {0} references in project {1}. ;; {0} is the type of the item being requested (project, package, p2p) and {1} is the object operated on (a project file or a solution file). </source>
        <target state="translated">專案 {1} 中沒有任何 {0} 參考。;; {0} 是所要求項目的類型 (專案、套件、p2p)，而 {1} 是操作的物件 (專案檔或方案檔)。 </target>
        <note />
      </trans-unit>
      <trans-unit id="NoProjectsFound">
        <source>No projects found in the solution.</source>
        <target state="translated">在解決方案中找不到任何專案。</target>
        <note />
      </trans-unit>
      <trans-unit id="PleaseSpecifyNewVersion">
        <source>Please specify new version of the package.</source>
        <target state="translated">請指定新的套件版本。</target>
        <note />
      </trans-unit>
      <trans-unit id="PleaseSpecifyWhichPackageToUpdate">
        <source>Please specify which package to update.</source>
        <target state="translated">請指定要更新的套件。</target>
        <note />
      </trans-unit>
      <trans-unit id="NothingToUpdate">
        <source>Nothing to update.</source>
        <target state="translated">沒有要更新的項目。</target>
        <note />
      </trans-unit>
      <trans-unit id="EverythingUpToDate">
        <source>Everything is already up-to-date.</source>
        <target state="translated">所有項目均已處於最新狀態。</target>
        <note />
      </trans-unit>
      <trans-unit id="PackageVersionUpdatedTo">
        <source>Version of package `{0}` updated to `{1}`.</source>
        <target state="translated">套件 `{0}` 的版本已更新為 `{1}`。</target>
        <note />
      </trans-unit>
      <trans-unit id="PackageVersionUpdated">
        <source>Version of package `{0}` updated.</source>
        <target state="translated">套件 `{0}` 的版本已更新。</target>
        <note />
      </trans-unit>
      <trans-unit id="CouldNotUpdateTheVersion">
        <source>Could not update the version of the package `{0}`.</source>
        <target state="translated">無法更新套件 `{0}` 的版本。</target>
        <note />
      </trans-unit>
      <trans-unit id="TemplateCreatedSuccessfully">
        <source>The template {0} created successfully. Please run "dotnet restore" to get started!</source>
        <target state="translated">已成功建立範本 {0}。請執行 "dotnet restore" 以開始使用!</target>
        <note />
      </trans-unit>
      <trans-unit id="TemplateInstalledSuccesfully">
        <source>The template {0} installed successfully. You can use "dotnet new {0}" to get started with the new template.</source>
        <target state="translated">已成功安裝範本 {0}。您可以使用 "dotnet new {0}" 來開始使用新的範本。</target>
        <note />
      </trans-unit>
      <trans-unit id="TemplateCreateError">
        <source>Template {0} could not be created. Error returned was: {1}.</source>
        <target state="translated">無法建立範本 {0}。傳回的錯誤是: {1}。</target>
        <note />
      </trans-unit>
      <trans-unit id="TemplateInstallError">
        <source>Template {0} could not be installed. Error returned was: {1}.</source>
        <target state="translated">無法安裝範本 {0}。傳回的錯誤是: {1}。</target>
        <note />
      </trans-unit>
      <trans-unit id="SpecifiedNameExists">
        <source>Specified name {0} already exists. Please specify a different name.</source>
        <target state="translated">指定的名稱 {0} 已經存在。請指定其他名稱。</target>
        <note />
      </trans-unit>
      <trans-unit id="SpecifiedAliasExists">
        <source>Specified alias {0} already exists. Please specify a different alias.</source>
        <target state="translated">指定的別名 {0} 已經存在。請指定其他別名。</target>
        <note />
      </trans-unit>
      <trans-unit id="MandatoryParameterMissing">
        <source>Mandatory parameter {0} missing for template {1}. </source>
        <target state="translated">遺漏範本 {1} 的強制參數 {0}。 </target>
        <note />
      </trans-unit>
      <trans-unit id="ProjectReferenceOneOrMore">
        <source>Project reference(s)</source>
        <target state="translated">專案參考</target>
        <note />
      </trans-unit>
      <trans-unit id="RequiredCommandNotPassed">
        <source>Required command was not provided.</source>
        <target state="translated">未提供所需的命令。</target>
        <note />
      </trans-unit>
      <trans-unit id="MoreThanOneSolutionInDirectory">
        <source>Found more than one solution file in {0}. Please specify which one to use.</source>
        <target state="translated">在 {0} 中找到多個方案檔。請指定要使用的專案。</target>
        <note />
      </trans-unit>
      <trans-unit id="SolutionAlreadyContainsProject">
        <source>Solution {0} already contains project {1}.</source>
        <target state="translated">解決方案 {0} 已經包含專案 {1}。</target>
        <note />
      </trans-unit>
      <trans-unit id="ArgumentsProjectOrSolutionDescription">
        <source>The project or solution to operation on. If a file is not specified, the current directory is searched.</source>
        <target state="translated">要運作的專案或解決方案。若未指定檔案，即會搜尋目前目錄。</target>
        <note />
      </trans-unit>
      <trans-unit id="CmdFramework">
        <source>FRAMEWORK</source>
        <target state="translated">架構</target>
        <note />
      </trans-unit>
      <trans-unit id="ProjectNotCompatibleWithFrameworks">
        <source>Project `{0}` cannot be added due to incompatible targeted frameworks between the two projects. Please review the project you are trying to add and verify that is compatible with the following targets:</source>
        <target state="translated">因為兩個專案間的目標 Framework 不相容，所以無法新增專案 `{0}`。請檢閱您嘗試新增的專案，並驗證其與下列目標相容:</target>
        <note />
      </trans-unit>
      <trans-unit id="ProjectDoesNotTargetFramework">
        <source>Project `{0}` does not target framework `{1}`.</source>
        <target state="translated">專案 `{0}` 未將架構 `{1}` 設為目標。</target>
        <note />
      </trans-unit>
      <trans-unit id="ProjectCouldNotBeEvaluated">
        <source>Project `{0}` could not be evaluated. Evaluation failed with following error:
{1}.</source>
        <target state="translated">無法評估專案 `{0}`。評估失敗，發生下列錯誤:
{1}。</target>
        <note />
      </trans-unit>
      <trans-unit id="UnsupportedProjectType">
        <source>Unsupported project type. Please check with your sdk provider.</source>
        <target state="translated">不支援的專案類型。請與 SDK 提供者連絡。</target>
        <note />
      </trans-unit>
      <trans-unit id="InvalidSolutionFormatString">
        <source>Invalid solution `{0}`. {1}.</source>
        <target state="translated">解決方案 `{0}` 無效。{1}。</target>
        <note />
      </trans-unit>
      <trans-unit id="ArgumentsProjectDescription">
        <source>The project file to operate on. If a file is not specified, the command will search the current directory for one.</source>
        <target state="translated">要進行作業的專案檔。若未指定檔案，此命令將會搜尋目前的目錄以取得一個檔案。</target>
        <note />
      </trans-unit>
      <trans-unit id="ArgumentsSolutionDescription">
        <source>Solution file to operate on. If not specified, the command will search the current directory for one.</source>
        <target state="translated">要進行作業的解決方案檔。若未指定檔案，此命令將會搜尋目前的目錄以取得一個檔案。</target>
        <note />
      </trans-unit>
      <trans-unit id="CmdSlnFile">
        <source>SLN_FILE</source>
        <target state="translated">SLN_FILE</target>
        <note />
      </trans-unit>
      <trans-unit id="CmdProjectFile">
        <source>PROJECT</source>
        <target state="translated">專案</target>
        <note />
      </trans-unit>
      <trans-unit id="InvalidProjectWithExceptionMessage">
        <source>Invalid project `{0}`. {1}.</source>
        <target state="translated">專案 `{0}` 無效。{1}。</target>
        <note />
      </trans-unit>
      <trans-unit id="VerbosityOptionDescription">
        <source>Set the verbosity level of the command. Allowed values are q[uiet], m[inimal], n[ormal], d[etailed], and diag[nostic].</source>
        <target state="translated">設定命令的詳細資訊層級。允許的值為 q[uiet]、m[inimal]、n[ormal]、d[etailed] 及 diag[nostic]。</target>
        <note />
      </trans-unit>
      <trans-unit id="FrameworkOptionDescription">
        <source>Target framework to publish for. The target framework has to be specified in the project file.</source>
        <target state="translated">要為其發行的目標 Framework。其必須在專案檔中指定。</target>
        <note />
      </trans-unit>
      <trans-unit id="RuntimeOptionDescription">
        <source>Publish the project for a given runtime. This is used when creating self-contained deployment. Default is to publish a framework-dependent app.</source>
        <target state="translated">為指定的執行階段發行專案。建立獨立的部署時會使用該專案。預設會發行與架構相依的應用程式。</target>
        <note />
      </trans-unit>
      <trans-unit id="ConfigurationOptionDescription">
        <source>Configuration to use for building the project.  Default for most projects is  "Debug".</source>
        <target state="translated">建置專案用的組態。多數專案預設為 "Debug"。</target>
        <note />
      </trans-unit>
      <trans-unit id="CmdVersionSuffixDescription">
        <source>Defines the value for the $(VersionSuffix) property in the project.</source>
        <target state="translated">在專案中定義 $(VersionSuffix) 屬性的值。</target>
        <note />
      </trans-unit>
      <trans-unit id="ShowHelpDescription">
        <source>Show help information.</source>
        <target state="translated">顯示說明資訊。</target>
        <note />
      </trans-unit>
      <trans-unit id="NoRestoreDescription">
        <source>Does not do an implicit restore when executing the command.</source>
        <target state="translated">執行此命令時，請勿進行隱含還原。</target>
        <note />
      </trans-unit>
      <trans-unit id="ProjectRemovedFromTheSolution">
        <source>Project `{0}` removed from the solution.</source>
        <target state="translated">專案 `{0}` 已從解決方案移除。</target>
        <note />
      </trans-unit>
      <trans-unit id="ToolSettingsInvalidXml">
        <source>Invalid XML: {0}</source>
        <target state="translated">XML 無效: {0}</target>
        <note />
      </trans-unit>
      <trans-unit id="EnvironmentPathLinuxNeedLogout">
        <source>Since you just installed the .NET Core SDK, you will need to logout or restart your session before running the tool you installed.</source>
        <target state="translated">因為您剛才安裝了 .NET Core SDK，您必須先登出或重新啟動，才能執行您安裝的工具。</target>
        <note />
      </trans-unit>
      <trans-unit id="EnvironmentPathOSXNeedReopen">
        <source>Since you just installed the .NET Core SDK, you will need to reopen terminal before running the tool you installed.</source>
        <target state="translated">因為您剛才安裝了 .NET Core SDK，您必須先重新開啟終端機，才能執行您安裝的工具。</target>
        <note />
      </trans-unit>
      <trans-unit id="EnvironmentPathWindowsNeedReopen">
        <source>Since you just installed the .NET Core SDK, you will need to reopen the Command Prompt window before running the tool you installed.</source>
        <target state="translated">因為您剛才安裝了 .NET Core SDK，您必須先重新開啟 [命令提示字元] 視窗，才能執行您安裝的工具。</target>
        <note />
      </trans-unit>
      <trans-unit id="ToolSettingsMissingCommandName">
        <source>Tool defines a command with a missing name setting.</source>
        <target state="translated">工具使用了缺少的名稱設定定義命令。</target>
        <note />
      </trans-unit>
      <trans-unit id="ToolSettingsMissingEntryPoint">
        <source>Command '{0}' is missing an entry point setting.</source>
        <target state="translated">命令 '{0}' 缺少進入點設定。</target>
        <note />
      </trans-unit>
      <trans-unit id="ToolSettingsInvalidCommandName">
        <source>Command '{0}' contains one or more of the following invalid characters: {1}.</source>
        <target state="translated">命令 '{0}' 包含下列一或多個無效的字元: {1}。</target>
        <note />
      </trans-unit>
      <trans-unit id="ToolSettingsMoreThanOneCommand">
        <source>More than one command is defined for the tool.</source>
        <target state="translated">為工具定義了多個命令。</target>
        <note />
      </trans-unit>
      <trans-unit id="ToolSettingsUnsupportedRunner">
        <source>Command '{0}' uses unsupported runner '{1}'."</source>
        <target state="translated">命令 '{0}' 使用了不支援的執行器 '{1}'。"</target>
        <note />
      </trans-unit>
      <trans-unit id="ToolPackageConflictPackageId">
        <source>Tool '{0}' (version '{1}') is already installed.</source>
<<<<<<< HEAD
        <target state="needs-review-translation">工具 '{0}' 已安裝。</target>
=======
        <target state="translated">工具 '{0}' ('\{1\ 版}' 已經安裝。</target>
>>>>>>> 0bd52412
        <note />
      </trans-unit>
      <trans-unit id="ShellShimConflict">
        <source>Command '{0}' conflicts with an existing command from another tool.</source>
<<<<<<< HEAD
        <target state="new">Command '{0}' conflicts with an existing command from another tool.</target>
=======
        <target state="translated">命令 '{0}' 與來自另一個工具的現有命令發生衝突。</target>
>>>>>>> 0bd52412
        <note />
      </trans-unit>
      <trans-unit id="CannotCreateShimForEmptyExecutablePath">
        <source>Cannot create shell shim for an empty executable path.</source>
<<<<<<< HEAD
        <target state="new">Cannot create shell shim for an empty executable path.</target>
=======
        <target state="translated">無法為空白的可執行檔路徑建立殼層填充碼。</target>
>>>>>>> 0bd52412
        <note />
      </trans-unit>
      <trans-unit id="CannotCreateShimForEmptyCommand">
        <source>Cannot create shell shim for an empty command.</source>
<<<<<<< HEAD
        <target state="new">Cannot create shell shim for an empty command.</target>
=======
        <target state="translated">無法為空白的命令建立殼層填充碼。</target>
>>>>>>> 0bd52412
        <note />
      </trans-unit>
      <trans-unit id="FailedToRetrieveToolConfiguration">
        <source>Failed to retrieve tool configuration: {0}</source>
<<<<<<< HEAD
        <target state="new">Failed to retrieve tool configuration: {0}</target>
=======
        <target state="translated">無法擷取工具組態: {0}</target>
>>>>>>> 0bd52412
        <note />
      </trans-unit>
      <trans-unit id="EnvironmentPathLinuxManualInstructions">
        <source>Tools directory '{0}' is not currently on the PATH environment variable.
If you are using bash, you can add it to your profile by running the following command:

cat &lt;&lt; \EOF &gt;&gt; ~/.bash_profile
# Add .NET Core SDK tools
export PATH="$PATH:{0}"
EOF

You can add it to the current session by running the following command:

export PATH="$PATH:{0}"
</source>
<<<<<<< HEAD
        <target state="new">Tools directory '{0}' is not currently on the PATH environment variable.
If you are using bash, you can add it to your profile by running the following command:
=======
        <target state="translated">工具目錄 '{0}' 目前不在 PATH 環境變數上。
若您正在使用 Bash，您可執行下列命令將其新增至您的設定檔:
>>>>>>> 0bd52412

cat &lt;&lt; \EOF &gt;&gt; ~/.bash_profile
# Add .NET Core SDK tools
export PATH="$PATH:{0}"
EOF

<<<<<<< HEAD
You can add it to the current session by running the following command:
=======
您可執行下列命令將其新增至目前的工作階段:
>>>>>>> 0bd52412

export PATH="$PATH:{0}"
</target>
        <note />
      </trans-unit>
      <trans-unit id="EnvironmentPathOSXManualInstructions">
        <source>Tools directory '{0}' is not currently on the PATH environment variable.
If you are using bash, you can add it to your profile by running the following command:

cat &lt;&lt; \EOF &gt;&gt; ~/.bash_profile
# Add .NET Core SDK tools
export PATH="$PATH:{0}"
EOF

You can add it to the current session by running the following command:

export PATH="$PATH:{0}"
</source>
<<<<<<< HEAD
        <target state="new">Tools directory '{0}' is not currently on the PATH environment variable.
If you are using bash, you can add it to your profile by running the following command:
=======
        <target state="translated">工具目錄 '{0}' 目前不在 PATH 環境變數上。
若您正在使用 Bash，您可執行下列命令將其新增至您的設定檔:
>>>>>>> 0bd52412

cat &lt;&lt; \EOF &gt;&gt; ~/.bash_profile
# Add .NET Core SDK tools
export PATH="$PATH:{0}"
EOF

<<<<<<< HEAD
You can add it to the current session by running the following command:
=======
您可執行下列命令將其新增至目前的工作階段:
>>>>>>> 0bd52412

export PATH="$PATH:{0}"
</target>
        <note />
      </trans-unit>
      <trans-unit id="EnvironmentPathWindowsManualInstructions">
        <source>Tools directory '{0}' is not currently on the PATH environment variable.

You can add the directory to the PATH by running the following command:

setx PATH "%PATH%;{0}"
</source>
<<<<<<< HEAD
        <target state="new">Tools directory '{0}' is not currently on the PATH environment variable.

You can add the directory to the PATH by running the following command:
=======
        <target state="translated">工具目錄 '{0}' 目前不在 PATH 環境變數上。

您可執行下列命令將目錄新增至 PATH:
>>>>>>> 0bd52412

setx PATH "%PATH%;{0}"
</target>
        <note />
      </trans-unit>
      <trans-unit id="FailedToCreateShellShim">
        <source>Failed to create tool shim for command '{0}': {1}</source>
<<<<<<< HEAD
        <target state="new">Failed to create tool shim for command '{0}': {1}</target>
=======
        <target state="translated">無法為命令 '{0}' 建立工具填充碼: {1}</target>
>>>>>>> 0bd52412
        <note />
      </trans-unit>
      <trans-unit id="FailedToRemoveShellShim">
        <source>Failed to remove tool shim for command '{0}': {1}</source>
<<<<<<< HEAD
        <target state="new">Failed to remove tool shim for command '{0}': {1}</target>
=======
        <target state="translated">無法為命令 '{0}' 移除工具填充碼: {1}</target>
>>>>>>> 0bd52412
        <note />
      </trans-unit>
      <trans-unit id="FailedSettingShimPermissions">
        <source>Failed to set user executable permissions for shell shim: {0}</source>
<<<<<<< HEAD
        <target state="new">Failed to set user executable permissions for shell shim: {0}</target>
=======
        <target state="translated">無法為殼層填充碼設定使用者可執行檔權限: {0}</target>
>>>>>>> 0bd52412
        <note />
      </trans-unit>
      <trans-unit id="FailedToInstallToolPackage">
        <source>Failed to install tool package '{0}': {1}</source>
<<<<<<< HEAD
        <target state="new">Failed to install tool package '{0}': {1}</target>
=======
        <target state="translated">無法安裝工具套件 '{0}': {1}</target>
>>>>>>> 0bd52412
        <note />
      </trans-unit>
      <trans-unit id="FailedToUninstallToolPackage">
        <source>Failed to uninstall tool package '{0}': {1}</source>
<<<<<<< HEAD
        <target state="new">Failed to uninstall tool package '{0}': {1}</target>
=======
        <target state="translated">無法將工具套件 '{0}' 解除安裝: {1}</target>
>>>>>>> 0bd52412
        <note />
      </trans-unit>
      <trans-unit id="ColumnMaxWidthMustBeGreaterThanZero">
        <source>Column maximum width must be greater than zero.</source>
<<<<<<< HEAD
        <target state="new">Column maximum width must be greater than zero.</target>
=======
        <target state="translated">資料行寬度上限必須大於零。</target>
>>>>>>> 0bd52412
        <note />
      </trans-unit>
      <trans-unit id="MissingToolEntryPointFile">
        <source>Entry point file '{0}' for command '{1}' was not found in the package.</source>
<<<<<<< HEAD
        <target state="new">Entry point file '{0}' for command '{1}' was not found in the package.</target>
=======
        <target state="translated">無法在套件中找到命令 '{1}' 的進入點檔案 '{0}'。</target>
>>>>>>> 0bd52412
        <note />
      </trans-unit>
      <trans-unit id="MissingToolSettingsFile">
        <source>Settings file 'DotnetToolSettings.xml' was not found in the package.</source>
<<<<<<< HEAD
        <target state="new">Settings file 'DotnetToolSettings.xml' was not found in the package.</target>
=======
        <target state="translated">無法在套件中找到設定檔 'DotnetToolSettings.xml'。</target>
>>>>>>> 0bd52412
        <note />
      </trans-unit>
      <trans-unit id="FailedToFindStagedToolPackage">
        <source>Failed to find staged tool package '{0}'.</source>
<<<<<<< HEAD
        <target state="new">Failed to find staged tool package '{0}'.</target>
        <note />
      </trans-unit>
      <trans-unit id="ToolSettingsInvalidLeadingDotCommandName">
        <source>Command '{0}' has a leading dot.</source>
        <target state="new">Command '{0}' has a leading dot.</target>
=======
        <target state="translated">無法找到分段工具套件 '{0}'。</target>
        <note />
      </trans-unit>
      <trans-unit id="ToolSettingsInvalidLeadingDotCommandName">
        <source>The command name '{0}' cannot begin with a leading dot (.).</source>
        <target state="needs-review-translation">命令 '{0}' 的開頭有一個點 (.)。</target>
>>>>>>> 0bd52412
        <note />
      </trans-unit>
    </body>
  </file>
</xliff><|MERGE_RESOLUTION|>--- conflicted
+++ resolved
@@ -721,47 +721,27 @@
       </trans-unit>
       <trans-unit id="ToolPackageConflictPackageId">
         <source>Tool '{0}' (version '{1}') is already installed.</source>
-<<<<<<< HEAD
-        <target state="needs-review-translation">工具 '{0}' 已安裝。</target>
-=======
         <target state="translated">工具 '{0}' ('\{1\ 版}' 已經安裝。</target>
->>>>>>> 0bd52412
         <note />
       </trans-unit>
       <trans-unit id="ShellShimConflict">
         <source>Command '{0}' conflicts with an existing command from another tool.</source>
-<<<<<<< HEAD
-        <target state="new">Command '{0}' conflicts with an existing command from another tool.</target>
-=======
         <target state="translated">命令 '{0}' 與來自另一個工具的現有命令發生衝突。</target>
->>>>>>> 0bd52412
         <note />
       </trans-unit>
       <trans-unit id="CannotCreateShimForEmptyExecutablePath">
         <source>Cannot create shell shim for an empty executable path.</source>
-<<<<<<< HEAD
-        <target state="new">Cannot create shell shim for an empty executable path.</target>
-=======
         <target state="translated">無法為空白的可執行檔路徑建立殼層填充碼。</target>
->>>>>>> 0bd52412
         <note />
       </trans-unit>
       <trans-unit id="CannotCreateShimForEmptyCommand">
         <source>Cannot create shell shim for an empty command.</source>
-<<<<<<< HEAD
-        <target state="new">Cannot create shell shim for an empty command.</target>
-=======
         <target state="translated">無法為空白的命令建立殼層填充碼。</target>
->>>>>>> 0bd52412
         <note />
       </trans-unit>
       <trans-unit id="FailedToRetrieveToolConfiguration">
         <source>Failed to retrieve tool configuration: {0}</source>
-<<<<<<< HEAD
-        <target state="new">Failed to retrieve tool configuration: {0}</target>
-=======
         <target state="translated">無法擷取工具組態: {0}</target>
->>>>>>> 0bd52412
         <note />
       </trans-unit>
       <trans-unit id="EnvironmentPathLinuxManualInstructions">
@@ -777,24 +757,15 @@
 
 export PATH="$PATH:{0}"
 </source>
-<<<<<<< HEAD
-        <target state="new">Tools directory '{0}' is not currently on the PATH environment variable.
-If you are using bash, you can add it to your profile by running the following command:
-=======
         <target state="translated">工具目錄 '{0}' 目前不在 PATH 環境變數上。
 若您正在使用 Bash，您可執行下列命令將其新增至您的設定檔:
->>>>>>> 0bd52412
 
 cat &lt;&lt; \EOF &gt;&gt; ~/.bash_profile
 # Add .NET Core SDK tools
 export PATH="$PATH:{0}"
 EOF
 
-<<<<<<< HEAD
-You can add it to the current session by running the following command:
-=======
 您可執行下列命令將其新增至目前的工作階段:
->>>>>>> 0bd52412
 
 export PATH="$PATH:{0}"
 </target>
@@ -813,24 +784,15 @@
 
 export PATH="$PATH:{0}"
 </source>
-<<<<<<< HEAD
-        <target state="new">Tools directory '{0}' is not currently on the PATH environment variable.
-If you are using bash, you can add it to your profile by running the following command:
-=======
         <target state="translated">工具目錄 '{0}' 目前不在 PATH 環境變數上。
 若您正在使用 Bash，您可執行下列命令將其新增至您的設定檔:
->>>>>>> 0bd52412
 
 cat &lt;&lt; \EOF &gt;&gt; ~/.bash_profile
 # Add .NET Core SDK tools
 export PATH="$PATH:{0}"
 EOF
 
-<<<<<<< HEAD
-You can add it to the current session by running the following command:
-=======
 您可執行下列命令將其新增至目前的工作階段:
->>>>>>> 0bd52412
 
 export PATH="$PATH:{0}"
 </target>
@@ -843,15 +805,9 @@
 
 setx PATH "%PATH%;{0}"
 </source>
-<<<<<<< HEAD
-        <target state="new">Tools directory '{0}' is not currently on the PATH environment variable.
-
-You can add the directory to the PATH by running the following command:
-=======
         <target state="translated">工具目錄 '{0}' 目前不在 PATH 環境變數上。
 
 您可執行下列命令將目錄新增至 PATH:
->>>>>>> 0bd52412
 
 setx PATH "%PATH%;{0}"
 </target>
@@ -859,93 +815,52 @@
       </trans-unit>
       <trans-unit id="FailedToCreateShellShim">
         <source>Failed to create tool shim for command '{0}': {1}</source>
-<<<<<<< HEAD
-        <target state="new">Failed to create tool shim for command '{0}': {1}</target>
-=======
         <target state="translated">無法為命令 '{0}' 建立工具填充碼: {1}</target>
->>>>>>> 0bd52412
         <note />
       </trans-unit>
       <trans-unit id="FailedToRemoveShellShim">
         <source>Failed to remove tool shim for command '{0}': {1}</source>
-<<<<<<< HEAD
-        <target state="new">Failed to remove tool shim for command '{0}': {1}</target>
-=======
         <target state="translated">無法為命令 '{0}' 移除工具填充碼: {1}</target>
->>>>>>> 0bd52412
         <note />
       </trans-unit>
       <trans-unit id="FailedSettingShimPermissions">
         <source>Failed to set user executable permissions for shell shim: {0}</source>
-<<<<<<< HEAD
-        <target state="new">Failed to set user executable permissions for shell shim: {0}</target>
-=======
         <target state="translated">無法為殼層填充碼設定使用者可執行檔權限: {0}</target>
->>>>>>> 0bd52412
         <note />
       </trans-unit>
       <trans-unit id="FailedToInstallToolPackage">
         <source>Failed to install tool package '{0}': {1}</source>
-<<<<<<< HEAD
-        <target state="new">Failed to install tool package '{0}': {1}</target>
-=======
         <target state="translated">無法安裝工具套件 '{0}': {1}</target>
->>>>>>> 0bd52412
         <note />
       </trans-unit>
       <trans-unit id="FailedToUninstallToolPackage">
         <source>Failed to uninstall tool package '{0}': {1}</source>
-<<<<<<< HEAD
-        <target state="new">Failed to uninstall tool package '{0}': {1}</target>
-=======
         <target state="translated">無法將工具套件 '{0}' 解除安裝: {1}</target>
->>>>>>> 0bd52412
         <note />
       </trans-unit>
       <trans-unit id="ColumnMaxWidthMustBeGreaterThanZero">
         <source>Column maximum width must be greater than zero.</source>
-<<<<<<< HEAD
-        <target state="new">Column maximum width must be greater than zero.</target>
-=======
         <target state="translated">資料行寬度上限必須大於零。</target>
->>>>>>> 0bd52412
         <note />
       </trans-unit>
       <trans-unit id="MissingToolEntryPointFile">
         <source>Entry point file '{0}' for command '{1}' was not found in the package.</source>
-<<<<<<< HEAD
-        <target state="new">Entry point file '{0}' for command '{1}' was not found in the package.</target>
-=======
         <target state="translated">無法在套件中找到命令 '{1}' 的進入點檔案 '{0}'。</target>
->>>>>>> 0bd52412
         <note />
       </trans-unit>
       <trans-unit id="MissingToolSettingsFile">
         <source>Settings file 'DotnetToolSettings.xml' was not found in the package.</source>
-<<<<<<< HEAD
-        <target state="new">Settings file 'DotnetToolSettings.xml' was not found in the package.</target>
-=======
         <target state="translated">無法在套件中找到設定檔 'DotnetToolSettings.xml'。</target>
->>>>>>> 0bd52412
         <note />
       </trans-unit>
       <trans-unit id="FailedToFindStagedToolPackage">
         <source>Failed to find staged tool package '{0}'.</source>
-<<<<<<< HEAD
-        <target state="new">Failed to find staged tool package '{0}'.</target>
-        <note />
-      </trans-unit>
-      <trans-unit id="ToolSettingsInvalidLeadingDotCommandName">
-        <source>Command '{0}' has a leading dot.</source>
-        <target state="new">Command '{0}' has a leading dot.</target>
-=======
         <target state="translated">無法找到分段工具套件 '{0}'。</target>
         <note />
       </trans-unit>
       <trans-unit id="ToolSettingsInvalidLeadingDotCommandName">
         <source>The command name '{0}' cannot begin with a leading dot (.).</source>
         <target state="needs-review-translation">命令 '{0}' 的開頭有一個點 (.)。</target>
->>>>>>> 0bd52412
         <note />
       </trans-unit>
     </body>
