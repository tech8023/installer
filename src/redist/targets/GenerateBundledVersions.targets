--- conflicted
+++ resolved
@@ -10,40 +10,27 @@
 
    
     <PropertyGroup>
-<<<<<<< HEAD
       <_NETCoreAppPackageVersion>$(MicrosoftNETCoreAppRuntimePackageVersion)</_NETCoreAppPackageVersion>
       <_NETStandardLibraryPackageVersion>$(NETStandardLibraryRefPackageVersion)</_NETStandardLibraryPackageVersion>
       <_NETCorePlatformsPackageVersion>$(MicrosoftNETCorePlatformsPackageVersion)</_NETCorePlatformsPackageVersion>
 
       <_NETCoreApp30PRuntimePackVersion>3.0.0</_NETCoreApp30PRuntimePackVersion>
       <_NETCoreApp30TargetingPackVersion>3.0.0</_NETCoreApp30TargetingPackVersion>
+      
+      <_NETCoreApp31PRuntimePackVersion>3.1.0-preview1.19506.1</_NETCoreApp31RuntimePackVersion>
+      <_NETCoreApp31TargetingPackVersion>$(_NETCoreApp31RuntimePackVersion)</_NETCoreApp31TargetingPackVersion>
+      
       <_WindowsDesktop30RuntimePackVersion>$(_NETCoreApp30PRuntimePackVersion)</_WindowsDesktop30RuntimePackVersion>
       <_WindowsDesktop30TargetingPackVersion>$(_NETCoreApp30TargetingPackVersion)</_WindowsDesktop30TargetingPackVersion>
+      
+      <_WindowsDesktop31RuntimePackVersion>$(_NETCoreApp31PRuntimePackVersion)</_WindowsDesktop31RuntimePackVersion>
+      <_WindowsDesktop31TargetingPackVersion>$(_NETCoreApp31TargetingPackVersion)</_MicrosoftWindowsDesktop31TargetingPackVersion>
+      
       <_AspNet30RuntimePackVersion>3.0.0</_AspNet30RuntimePackVersion>
       <_AspNet30TargetingPackVersion>3.0.0</_AspNet30TargetingPackVersion>
-=======
-      <_NETCoreAppPackageVersion>$(MicrosoftNETCoreAppRuntimewinx64PackageVersion)</_NETCoreAppPackageVersion>
-      <_NETStandardLibraryPackageVersion>@(_NETStandardLibraryPackageVersions->Distinct())</_NETStandardLibraryPackageVersion>
-      <_NETCorePlatformsPackageVersion>@(_NETCorePlatformsPackageVersions->Distinct())</_NETCorePlatformsPackageVersion>
-
-      <_NETCoreApp30PackageVersion>3.0.0</_NETCoreApp30PackageVersion>
-      <_NETCoreApp30TargetingPackVersion>$(_NETCoreApp30PackageVersion)</_NETCoreApp30TargetingPackVersion>
-
-      <_NETCoreApp31PackageVersion>3.1.0-preview1.19506.1</_NETCoreApp31PackageVersion>
-      <_NETCoreApp31TargetingPackVersion>$(_NETCoreApp31PackageVersion)</_NETCoreApp31TargetingPackVersion>
-
-      <_MicrosoftWindowsDesktop30PackageVersion>$(_NETCoreApp30PackageVersion)</_MicrosoftWindowsDesktop30PackageVersion>
-      <_MicrosoftWindowsDesktop30TargetingPackVersion>$(_NETCoreApp30TargetingPackVersion)</_MicrosoftWindowsDesktop30TargetingPackVersion>
-
-      <_MicrosoftWindowsDesktop31PackageVersion>$(_NETCoreApp31PackageVersion)</_MicrosoftWindowsDesktop31PackageVersion>
-      <_MicrosoftWindowsDesktop31TargetingPackVersion>$(_NETCoreApp31TargetingPackVersion)</_MicrosoftWindowsDesktop31TargetingPackVersion>
-
-      <_MicrosoftAspNetCoreApp30PackageVersion>3.0.0</_MicrosoftAspNetCoreApp30PackageVersion>
-      <_AspNet30TargetingPackVersion>$(_MicrosoftAspNetCoreApp30PackageVersion)</_AspNet30TargetingPackVersion>
->>>>>>> f86a6b59
-
-      <_MicrosoftAspNetCoreApp31PackageVersion>3.1.0-preview1.19508.20</_MicrosoftAspNetCoreApp31PackageVersion>
-      <_AspNet31TargetingPackVersion>$(_MicrosoftAspNetCoreApp31PackageVersion)</_AspNet31TargetingPackVersion>
+      
+      <_AspNet31RuntimePackVersion>3.1.0-preview1.19508.20</_AspNet31RuntimePackVersion>
+      <_AspNet31TargetingPackVersion>$(_AspNet31RuntimePackVersion)</_AspNet31TargetingPackVersion>
 
       <!-- Use only major and minor in target framework version -->
       <_NETCoreAppTargetFrameworkVersion>$(_NETCoreAppPackageVersion.Split('.')[0]).$(_NETCoreAppPackageVersion.Split('.')[1])</_NETCoreAppTargetFrameworkVersion>
@@ -70,7 +57,8 @@
           win-x86;
           " />
 
-      <NetCoreRuntimePackRids Include="@(NetCore30RuntimePackRids)"/>
+      <NetCoreRuntime31PackRids Include="@(NetCore30RuntimePackRids)"/>
+      <NetCoreRuntimePackRids Include="@(NetCore31RuntimePackRids)"/>
 
       <AspNetCore30RuntimePackRids Include="
         win-x64;
@@ -87,16 +75,9 @@
       <AspNetCore31RuntimePackRids Include="@(AspNetCore30RuntimePackRids)" />
       <AspNetCoreRuntimePackRids Include="@(AspNetCore31RuntimePackRids)" />
 
-<<<<<<< HEAD
-      <WindowsDesktop30RuntimePackRids Include="win-x64;win-x86" />
-      <WindowsDesktopRuntimePackRids Include="@(WindowsDesktop30RuntimePackRids)" />
-=======
-      <NetCore30RuntimePackRids Include="linux-arm;linux-arm64;linux-musl-arm64;linux-musl-x64;linux-x64;osx-x64;rhel.6-x64;tizen.4.0.0-armel;tizen.5.0.0-armel;win-arm;win-arm64;win-x64;win-x86"/>
-      <NetCore31RuntimePackRids Include="@(NetCore30RuntimePackRids)" />
-
       <WindowsDesktop30RuntimePackRids Include="win-x64;win-x86" />
       <WindowsDesktop31RuntimePackRids Include="@(WindowsDesktop30RuntimePackRids)" />
->>>>>>> f86a6b59
+      <WindowsDesktopRuntimePackRids Include="@(WindowsDesktop31RuntimePackRids)" />
     </ItemGroup>
 
     <!--
@@ -195,6 +176,7 @@
                               RuntimePackRuntimeIdentifiers="@(NetCoreRuntimePackRids, '%3B')"
                               IsTrimmable="true"
                               />
+                              />
     <KnownAppHostPack Include="Microsoft.NETCore.App"
                       TargetFramework="netcoreapp5.0"
                       AppHostPackNamePattern="Microsoft.NETCore.App.Host.**RID**"
@@ -205,29 +187,20 @@
     <KnownFrameworkReference Include="Microsoft.WindowsDesktop.App"
                               TargetFramework="netcoreapp5.0"
                               RuntimeFrameworkName="Microsoft.WindowsDesktop.App"
-<<<<<<< HEAD
                               DefaultRuntimeFrameworkVersion="$(MicrosoftWindowsDesktopAppRuntimePackageVersion)"
                               LatestRuntimeFrameworkVersion="$(MicrosoftWindowsDesktopAppRuntimePackageVersion)"
-=======
-                              DefaultRuntimeFrameworkVersion="$(MicrosoftWindowsDesktopPackageVersion)"
-                              LatestRuntimeFrameworkVersion="$(MicrosoftWindowsDesktopPackageVersion)"
->>>>>>> f86a6b59
                               TargetingPackName="Microsoft.WindowsDesktop.App.Ref"
                               TargetingPackVersion="$(MicrosoftWindowsDesktopAppRefPackageVersion)"
                               RuntimePackNamePatterns="Microsoft.WindowsDesktop.App.Runtime.**RID**"
                               RuntimePackRuntimeIdentifiers="@(WindowsDesktopRuntimePackRids, '%3B')"
                               IsWindowsOnly="true"
                               />
+
     <KnownFrameworkReference Include="Microsoft.WindowsDesktop.App.WPF"
                               TargetFramework="netcoreapp5.0"
                               RuntimeFrameworkName="Microsoft.WindowsDesktop.App"
-<<<<<<< HEAD
                               DefaultRuntimeFrameworkVersion="$(MicrosoftWindowsDesktopAppRuntimePackageVersion)"
                               LatestRuntimeFrameworkVersion="$(MicrosoftWindowsDesktopAppRuntimePackageVersion)"
-=======
-                              DefaultRuntimeFrameworkVersion="$(MicrosoftWindowsDesktopPackageVersion)"
-                              LatestRuntimeFrameworkVersion="$(MicrosoftWindowsDesktopPackageVersion)"
->>>>>>> f86a6b59
                               TargetingPackName="Microsoft.WindowsDesktop.App.Ref"
                               TargetingPackVersion="$(MicrosoftWindowsDesktopAppRefPackageVersion)"
                               RuntimePackNamePatterns="Microsoft.WindowsDesktop.App.Runtime.**RID**"
@@ -235,16 +208,12 @@
                               IsWindowsOnly="true"
                               Profile="WPF"
                               />
+
     <KnownFrameworkReference Include="Microsoft.WindowsDesktop.App.WindowsForms"
                               TargetFramework="netcoreapp5.0"
                               RuntimeFrameworkName="Microsoft.WindowsDesktop.App"
-<<<<<<< HEAD
                               DefaultRuntimeFrameworkVersion="$(MicrosoftWindowsDesktopAppRuntimePackageVersion)"
                               LatestRuntimeFrameworkVersion="$(MicrosoftWindowsDesktopAppRuntimePackageVersion)"
-=======
-                              DefaultRuntimeFrameworkVersion="$(MicrosoftWindowsDesktopPackageVersion)"
-                              LatestRuntimeFrameworkVersion="$(MicrosoftWindowsDesktopPackageVersion)"
->>>>>>> f86a6b59
                               TargetingPackName="Microsoft.WindowsDesktop.App.Ref"
                               TargetingPackVersion="$(MicrosoftWindowsDesktopAppRefPackageVersion)"
                               RuntimePackNamePatterns="Microsoft.WindowsDesktop.App.Runtime.**RID**"
@@ -254,11 +223,7 @@
                               />
 
     <KnownFrameworkReference Include="Microsoft.AspNetCore.App"
-<<<<<<< HEAD
-                              TargetFramework="netcoreapp3.1"
-=======
                               TargetFramework="netcoreapp5.0"
->>>>>>> f86a6b59
                               RuntimeFrameworkName="Microsoft.AspNetCore.App"
                               DefaultRuntimeFrameworkVersion="$(MicrosoftAspNetCoreAppRuntimePackageVersion)"
                               LatestRuntimeFrameworkVersion="$(MicrosoftAspNetCoreAppRuntimePackageVersion)"
@@ -272,8 +237,8 @@
     <KnownFrameworkReference Include="Microsoft.NETCore.App"
                               TargetFramework="netcoreapp3.1"
                               RuntimeFrameworkName="Microsoft.NETCore.App"
-                              DefaultRuntimeFrameworkVersion="$(_NETCoreApp31PackageVersion)"
-                              LatestRuntimeFrameworkVersion="$(_NETCoreApp31PackageVersion)"
+                              DefaultRuntimeFrameworkVersion="$(_NETCoreApp31PRuntimePackVersion)"
+                              LatestRuntimeFrameworkVersion="$(_NETCoreApp31PRuntimePackVersion)"
                               TargetingPackName="Microsoft.NETCore.App.Ref"
                               TargetingPackVersion="$(_NETCoreApp31TargetingPackVersion)"
                               RuntimePackNamePatterns="Microsoft.NETCore.App.Runtime.**RID**"
@@ -284,17 +249,17 @@
     <KnownAppHostPack Include="Microsoft.NETCore.App"
                       TargetFramework="netcoreapp3.1"
                       AppHostPackNamePattern="Microsoft.NETCore.App.Host.**RID**"
-                      AppHostPackVersion="$(_NETCoreApp31PackageVersion)"
+                      AppHostPackVersion="$(_NETCoreApp31PRuntimePackVersion)"
                       AppHostRuntimeIdentifiers="@(NetCore31RuntimePackRids, '%3B')"
                       />
-
+    
     <KnownFrameworkReference Include="Microsoft.WindowsDesktop.App"
                               TargetFramework="netcoreapp3.1"
                               RuntimeFrameworkName="Microsoft.WindowsDesktop.App"
-                              DefaultRuntimeFrameworkVersion="$(_MicrosoftWindowsDesktop31PackageVersion)"
-                              LatestRuntimeFrameworkVersion="$(_MicrosoftWindowsDesktop31PackageVersion)"
-                              TargetingPackName="Microsoft.WindowsDesktop.App.Ref"
-                              TargetingPackVersion="$(_MicrosoftWindowsDesktop31TargetingPackVersion)"
+                              DefaultRuntimeFrameworkVersion="$(_WindowsDesktop31RuntimePackVersion)"
+                              LatestRuntimeFrameworkVersion="$(_WindowsDesktop31RuntimePackVersion)"
+                              TargetingPackName="Microsoft.WindowsDesktop.App.Ref"
+                              TargetingPackVersion="$(_WindowsDesktop31TargetingPackVersion)"
                               RuntimePackNamePatterns="Microsoft.WindowsDesktop.App.Runtime.**RID**"
                               RuntimePackRuntimeIdentifiers="@(WindowsDesktop31RuntimePackRids, '%3B')"
                               IsWindowsOnly="true"
@@ -303,10 +268,10 @@
     <KnownFrameworkReference Include="Microsoft.WindowsDesktop.App.WPF"
                               TargetFramework="netcoreapp3.1"
                               RuntimeFrameworkName="Microsoft.WindowsDesktop.App"
-                              DefaultRuntimeFrameworkVersion="$(_MicrosoftWindowsDesktop31PackageVersion)"
-                              LatestRuntimeFrameworkVersion="$(_MicrosoftWindowsDesktop31PackageVersion)"
-                              TargetingPackName="Microsoft.WindowsDesktop.App.Ref"
-                              TargetingPackVersion="$(_MicrosoftWindowsDesktop31TargetingPackVersion)"
+                              DefaultRuntimeFrameworkVersion="$(_WindowsDesktop31RuntimePackVersion)"
+                              LatestRuntimeFrameworkVersion="$(_WindowsDesktop31RuntimePackVersion)"
+                              TargetingPackName="Microsoft.WindowsDesktop.App.Ref"
+                              TargetingPackVersion="$(_WindowsDesktop31TargetingPackVersion)"
                               RuntimePackNamePatterns="Microsoft.WindowsDesktop.App.Runtime.**RID**"
                               RuntimePackRuntimeIdentifiers="@(WindowsDesktop31RuntimePackRids, '%3B')"
                               IsWindowsOnly="true"
@@ -316,10 +281,10 @@
     <KnownFrameworkReference Include="Microsoft.WindowsDesktop.App.WindowsForms"
                               TargetFramework="netcoreapp3.1"
                               RuntimeFrameworkName="Microsoft.WindowsDesktop.App"
-                              DefaultRuntimeFrameworkVersion="$(_MicrosoftWindowsDesktop31PackageVersion)"
-                              LatestRuntimeFrameworkVersion="$(_MicrosoftWindowsDesktop31PackageVersion)"
-                              TargetingPackName="Microsoft.WindowsDesktop.App.Ref"
-                              TargetingPackVersion="$(_MicrosoftWindowsDesktop31TargetingPackVersion)"
+                              DefaultRuntimeFrameworkVersion="$(_WindowsDesktop31RuntimePackVersion"
+                              LatestRuntimeFrameworkVersion="$(_WindowsDesktop31RuntimePackVersion)"
+                              TargetingPackName="Microsoft.WindowsDesktop.App.Ref"
+                              TargetingPackVersion="$(_WindowsDesktop31TargetingPackVersion)"
                               RuntimePackNamePatterns="Microsoft.WindowsDesktop.App.Runtime.**RID**"
                               RuntimePackRuntimeIdentifiers="@(WindowsDesktop31RuntimePackRids, '%3B')"
                               IsWindowsOnly="true"
@@ -329,13 +294,14 @@
     <KnownFrameworkReference Include="Microsoft.AspNetCore.App"
                               TargetFramework="netcoreapp3.1"
                               RuntimeFrameworkName="Microsoft.AspNetCore.App"
-                              DefaultRuntimeFrameworkVersion="$(_MicrosoftAspNetCoreApp31PackageVersion)"
-                              LatestRuntimeFrameworkVersion="$(_MicrosoftAspNetCoreApp31PackageVersion)"
+                              DefaultRuntimeFrameworkVersion="$(_AspNet31RuntimePackVersion)"
+                              LatestRuntimeFrameworkVersion="$(_AspNet31RuntimePackVersion)"
                               TargetingPackName="Microsoft.AspNetCore.App.Ref"
                               TargetingPackVersion="$(_AspNet31TargetingPackVersion)"
                               RuntimePackNamePatterns="Microsoft.AspNetCore.App.Runtime.**RID**"
-                              RuntimePackRuntimeIdentifiers="@(AspNetCore30RuntimePackRids, '%3B')"
-                              />
+                              RuntimePackRuntimeIdentifiers="@(AspNetCore31RuntimePackRids, '%3B')"
+                              />
+
 
     <!-- .NET Core 3.0 -->
     <KnownFrameworkReference Include="Microsoft.NETCore.App"
