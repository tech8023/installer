// Copyright (c) .NET Foundation and contributors. All rights reserved.
// Licensed under the MIT license. See LICENSE file in the project root for full license information.

using System;
using System.IO;
using System.Linq;
using System.Runtime.InteropServices;
using System.Xml.Linq;
using FluentAssertions;
using Microsoft.DotNet.PlatformAbstractions;

namespace Microsoft.DotNet.Tools.Test.Utilities
{
    public class RepoDirectoriesProvider
    {
        public readonly static string RepoRoot;
   
        public readonly static string TestWorkingFolder;
        public readonly static string DotnetUnderTest;
        public readonly static string DotnetRidUnderTest;

<<<<<<< HEAD
        static RepoDirectoriesProvider()
=======
        private string _artifacts;
        private string _dotnetRoot;
        private string _builtDotnet;
        private string _nugetPackages;
        private string _stage2Sdk;
        private string _stage2AspNetCore;
        private string _stage2WithBackwardsCompatibleRuntimesDirectory;
        private string _testPackages;
        private string _testWorkingFolder;
        private string _testArtifactsFolder;

        public static string RepoRoot
>>>>>>> d070d362
        {

#if NET451
            string directory = AppDomain.CurrentDomain.BaseDirectory;
#else
            string directory = AppContext.BaseDirectory;
#endif

            while (directory != null)
            {
                var gitDirOrFile = Path.Combine(directory, ".git");
                if (Directory.Exists(gitDirOrFile) || File.Exists(gitDirOrFile))
                {
                    break;
                }
                directory = Directory.GetParent(directory)?.FullName;
            }

            RepoRoot = directory;

            TestWorkingFolder = Environment.GetEnvironmentVariable("CORESDK_TEST_FOLDER");
            if (string.IsNullOrEmpty(TestWorkingFolder))
            {
                TestWorkingFolder = Path.Combine(AppContext.BaseDirectory, "Tests");
            }

            DotnetUnderTest = Environment.GetEnvironmentVariable("DOTNET_UNDER_TEST");
            string dotnetExtension = RuntimeInformation.IsOSPlatform(OSPlatform.Windows) ? ".exe" : "";
            if (string.IsNullOrEmpty(DotnetUnderTest))
            {
                if (RepoRoot == null)
                {
                    DotnetUnderTest = "dotnet" + dotnetExtension;
                }
                else
                {
                    string configuration = new DirectoryInfo(AppContext.BaseDirectory).Parent.Name;
                    DotnetUnderTest = Path.Combine(RepoRoot, "artifacts", "bin", "redist", configuration, "dotnet", "dotnet" + dotnetExtension);
                }
            }
<<<<<<< HEAD
=======
        }

        public string Artifacts => _artifacts;
        public string BuiltDotnet => _builtDotnet;
        public string DotnetRoot => _dotnetRoot;
        public string NugetPackages => _nugetPackages;
        public string Stage2Sdk => _stage2Sdk;
        public string Stage2AspNetCore => _stage2AspNetCore;
        public string Stage2WithBackwardsCompatibleRuntimesDirectory => _stage2WithBackwardsCompatibleRuntimesDirectory;
        public string TestPackages => _testPackages;
        public string TestWorkingFolder => _testWorkingFolder;
        public string TestArtifactsFolder => _testArtifactsFolder;

        public RepoDirectoriesProvider(
            string artifacts = null,
            string builtDotnet = null,
            string nugetPackages = null,
            string corehostPackages = null,
            string corehostDummyPackages = null)
        {
            //  Ideally this wouldn't be hardcoded, so that you could use stage n to build stage n + 1, and then use stage n + 1 to run tests
            int previousStage = 2;

            _artifacts = artifacts ?? Path.Combine(RepoRoot,
                                                   "bin",
                                                   previousStage.ToString(),
                                                   BuildRid);
            _builtDotnet = builtDotnet ?? Path.Combine(_artifacts, "intermediate", "sharedFrameworkPublish");
            _dotnetRoot = Path.Combine(_artifacts, "dotnet");
            _nugetPackages = nugetPackages ?? Path.Combine(RepoRoot, ".nuget", "packages");
            _stage2Sdk = Directory
                .EnumerateDirectories(Path.Combine(_artifacts, "dotnet", "sdk"))
                .First(d => !d.Contains("NuGetFallbackFolder"));

            string AspNetCoreDir = Path.Combine(_dotnetRoot, "shared", "Microsoft.AspNetCore.App");
            if (Directory.Exists(AspNetCoreDir))
            {
                _stage2AspNetCore = Directory.EnumerateDirectories(AspNetCoreDir).First();
            }

            _stage2WithBackwardsCompatibleRuntimesDirectory =
                Path.Combine(_artifacts, "dotnetWithBackwardsCompatibleRuntimes");
>>>>>>> d070d362

            //  TODO: Resolve dotnet folder even if DotnetUnderTest doesn't have full path
            var sdkFolders = Directory.GetDirectories(Path.Combine(Path.GetDirectoryName(DotnetUnderTest), "sdk"));
            sdkFolders.Length.Should().Be(1, "Only one SDK folder is expected in the layout");

            var sdkFolder = sdkFolders.Single();
            var versionFile = Path.Combine(sdkFolder, ".version");

            var lines = File.ReadAllLines(versionFile);
            DotnetRidUnderTest = lines[2].Trim();
        }

    }
}<|MERGE_RESOLUTION|>--- conflicted
+++ resolved
@@ -18,23 +18,9 @@
         public readonly static string TestWorkingFolder;
         public readonly static string DotnetUnderTest;
         public readonly static string DotnetRidUnderTest;
+        public readonly static string Stage2AspNetCore;
 
-<<<<<<< HEAD
         static RepoDirectoriesProvider()
-=======
-        private string _artifacts;
-        private string _dotnetRoot;
-        private string _builtDotnet;
-        private string _nugetPackages;
-        private string _stage2Sdk;
-        private string _stage2AspNetCore;
-        private string _stage2WithBackwardsCompatibleRuntimesDirectory;
-        private string _testPackages;
-        private string _testWorkingFolder;
-        private string _testArtifactsFolder;
-
-        public static string RepoRoot
->>>>>>> d070d362
         {
 
 #if NET451
@@ -75,51 +61,17 @@
                     DotnetUnderTest = Path.Combine(RepoRoot, "artifacts", "bin", "redist", configuration, "dotnet", "dotnet" + dotnetExtension);
                 }
             }
-<<<<<<< HEAD
-=======
-        }
 
-        public string Artifacts => _artifacts;
-        public string BuiltDotnet => _builtDotnet;
-        public string DotnetRoot => _dotnetRoot;
-        public string NugetPackages => _nugetPackages;
-        public string Stage2Sdk => _stage2Sdk;
-        public string Stage2AspNetCore => _stage2AspNetCore;
-        public string Stage2WithBackwardsCompatibleRuntimesDirectory => _stage2WithBackwardsCompatibleRuntimesDirectory;
-        public string TestPackages => _testPackages;
-        public string TestWorkingFolder => _testWorkingFolder;
-        public string TestArtifactsFolder => _testArtifactsFolder;
+            string AspNetCoreDir = Path.Combine(
+                Path.GetDirectoryName(DotnetUnderTest),
+                "shared",
+                "Microsoft.AspNetCore.App");
 
-        public RepoDirectoriesProvider(
-            string artifacts = null,
-            string builtDotnet = null,
-            string nugetPackages = null,
-            string corehostPackages = null,
-            string corehostDummyPackages = null)
-        {
-            //  Ideally this wouldn't be hardcoded, so that you could use stage n to build stage n + 1, and then use stage n + 1 to run tests
-            int previousStage = 2;
-
-            _artifacts = artifacts ?? Path.Combine(RepoRoot,
-                                                   "bin",
-                                                   previousStage.ToString(),
-                                                   BuildRid);
-            _builtDotnet = builtDotnet ?? Path.Combine(_artifacts, "intermediate", "sharedFrameworkPublish");
-            _dotnetRoot = Path.Combine(_artifacts, "dotnet");
-            _nugetPackages = nugetPackages ?? Path.Combine(RepoRoot, ".nuget", "packages");
-            _stage2Sdk = Directory
-                .EnumerateDirectories(Path.Combine(_artifacts, "dotnet", "sdk"))
-                .First(d => !d.Contains("NuGetFallbackFolder"));
-
-            string AspNetCoreDir = Path.Combine(_dotnetRoot, "shared", "Microsoft.AspNetCore.App");
             if (Directory.Exists(AspNetCoreDir))
             {
-                _stage2AspNetCore = Directory.EnumerateDirectories(AspNetCoreDir).First();
+                Stage2AspNetCore =
+                    Directory.EnumerateDirectories(AspNetCoreDir).First();
             }
-
-            _stage2WithBackwardsCompatibleRuntimesDirectory =
-                Path.Combine(_artifacts, "dotnetWithBackwardsCompatibleRuntimes");
->>>>>>> d070d362
 
             //  TODO: Resolve dotnet folder even if DotnetUnderTest doesn't have full path
             var sdkFolders = Directory.GetDirectories(Path.Combine(Path.GetDirectoryName(DotnetUnderTest), "sdk"));
